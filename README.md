--- conflicted
+++ resolved
@@ -56,11 +56,8 @@
 * **Russian translation** · [OemDef](https://www.reddit.com/user/OemDef)
 * **Simplified Chinese translation** · Shuhuai Cao · [GitHub](https://github.com/csh980717)
 * **Brazilian Portuguese translation** · [Adilson Santos](http://adilsonsantos.netlify.com) · [Github](https://github.com/adilsonfsantos)
-<<<<<<< HEAD
-=======
 * **Slovak translation** · Roman Bartík
 
->>>>>>> bea74dee
 ## Changelogs
 
 **v1.7.0**
@@ -72,6 +69,7 @@
 - General tab in the Settings
 - High resolution backgrounds are now activated by default <!--the 4K switch is replaced by a Performance mode switch-->
 - Slovak translation thanks to Roman Bartík
+- Brazilian portugese translation thanks to Adilson Santos
 
 **v1.6.0**
 
