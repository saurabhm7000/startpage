--- conflicted
+++ resolved
@@ -2124,12 +2124,7 @@
 
 					// back to unsplash
 					else {
-<<<<<<< HEAD
-						chrome.storage.sync.set({ background_type: 'dynamic' })
-=======
-						$('background_overlay')!.style.opacity = '0'
 						storage.sync.set({ background_type: 'dynamic' })
->>>>>>> e0c72807
 
 						setTimeout(() => {
 							storage.sync.get('dynamic', (data) => unsplash(data as Sync))
@@ -2170,12 +2165,7 @@
 	}
 
 	function refreshCustom(button: HTMLSpanElement) {
-<<<<<<< HEAD
-		chrome.storage.sync.get('custom_every', (sync) => {
-=======
 		storage.sync.get('custom_every', (sync) => {
-			$('background_overlay')!.style.opacity = '0'
->>>>>>> e0c72807
 			turnRefreshButton(button, true)
 			localIsLoading = true
 
