--- conflicted
+++ resolved
@@ -279,12 +279,8 @@
 			// If aliases, needs to replace "alias:""
 			replacesIconAliases(links, (iconList) => {
 				blocklist.forEach(({ icon, parent }, i) => {
-<<<<<<< HEAD
-					links[i] = addIcon(icon, links, i, iconList[i])
-=======
 					const iconURL = iconList[i] === undefined ? 'src/assets/interface/loading.gif' : iconList[i]
 					links[i] = addIcon(icon, links, i, iconURL)
->>>>>>> d0033e35
 					addEvents(parent)
 				})
 
@@ -321,11 +317,7 @@
 		}
 
 		// Apply celle cached
-<<<<<<< HEAD
-		else applyURL(iconurl)
-=======
 		else applyURL(iconURL)
->>>>>>> d0033e35
 
 		return link
 	}
