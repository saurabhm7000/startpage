function traduction(settingsDom, lang = 'en') {
	if (lang === 'en') return

	document.documentElement.setAttribute('lang', lang)

	const trns = (settingsDom ? settingsDom : document).querySelectorAll('.trn')
	const changeText = (dom, str) => (dict[str] ? (dom.textContent = dict[str][lang]) : '')
	trns.forEach((trn) => changeText(trn, trn.textContent))
}

function favicon(init, event) {
	function createFavicon(emoji) {
		const svg = `data:image/svg+xml,<svg xmlns="http://www.w3.org/2000/svg" viewBox="0 0 100 100"><text y=".9em" font-size="85">${emoji}</text></svg>`
		document.querySelector("link[rel~='icon']").href = emoji ? svg : `src/assets/${getFavicon()}`
	}

	if (init !== undefined) createFavicon(init)

	if (event) {
		const val = event.value
		const isEmoji = val.match(/\p{Emoji}/gu) && !val.match(/[0-9a-z]/g)

		if (isEmoji) createFavicon(val)
		else event.value = ''

		slowRange({ favicon: isEmoji ? val : '' })
	}
}

function tabTitle(init, event) {
	const title = init ? init : event ? stringMaxSize(event.value, 80) : tradThis('New tab')

	if (event) slowRange({ tabtitle: title })
	document.title = title
}

function clock(event, init) {
	//

	function zonedDate(timezone) {
		const date = new Date()
		if (timezone === 'auto' || timezone === NaN) return date
		else {
			const offset = parseInt(date.getTimezoneOffset() / 60)
			const utcHour = date.getHours() + offset

			date.setHours(utcHour + parseInt(timezone))

			return date
		}
	}

	function clockDate(date, usdate) {
		const jour = tradThis(days[date.getDay()]),
			mois = tradThis(months[date.getMonth()]),
			chiffre = date.getDate()

		id('date').textContent = usdate ? `${jour}, ${mois} ${chiffre}` : `${jour} ${chiffre} ${mois}`
	}

	function greetings(date, name) {
		const greets = [
			['Good night', 7],
			['Good morning', 12],
			['Good afternoon', 18],
			['Good evening', 24],
		]

		const domgreetings = id('greetings')
		const greetResult = greets.filter((greet) => date.getHours() < greet[1])[0]

		domgreetings.style.textTransform = name ? 'none' : 'capitalize'
		domgreetings.textContent = tradThis(greetResult[0]) + (name ? `, ${name}` : '')
	}

	function changeAnalogFace(face = 'none') {
		//
		// Clockwise
		const chars = {
			none: ['', '', '', ''],
			number: ['12', '3', '6', '9'],
			roman: ['XII', 'III', 'VI', 'IX'],
			marks: ['│', '─', '│', '─'],
		}

		document.querySelectorAll('#analogClock .numbers').forEach((mark, i) => (mark.textContent = chars[face][i]))
	}

	function startClock(clock, greeting, usdate) {
		//
		function displayControl() {
			const numeric = id('clock'),
				analog = id('analogClock'),
				analogSec = id('analogSeconds')

			//cache celle qui n'est pas choisi
			clas(numeric, clock.analog, 'hidden')
			clas(analog, !clock.analog, 'hidden')

			//cache l'aiguille des secondes
			clas(analogSec, !clock.seconds && clock.analog, 'hidden')
		}

		function clockInterval() {
			//

			function numerical(time) {
				//seul numerique a besoin du ampm
				function toAmpm(val) {
					if (val > 12) val -= 12
					else if (val === 0) val = 12
					else val

					return val
				}

				function fixunits(val) {
					val = val < 10 ? '0' + val : val
					return val.toString()
				}

				let h = clock.ampm ? toAmpm(time.getHours()) : time.getHours(),
					m = fixunits(time.getMinutes()),
					s = fixunits(time.getSeconds())

				id('clock').textContent = `${h}:${m}${clock.seconds ? ':' + s : ''}`
			}

			function analog(time) {
				function rotation(that, val) {
					that.style.transform = `rotate(${parseInt(val)}deg)`
				}

				let s = time.getSeconds() * 6,
					m = time.getMinutes() * 6,
					h = time.getHours() * 30

				//bouge les aiguilles minute et heure quand seconde ou minute arrive à 0
				if (true || time.getMinutes() === 0) rotation(id('minutes'), m)
				if (true || time.getHours() === 0) rotation(id('hours'), h)

				//tourne pas les secondes si pas de seconds
				if (clock.seconds) rotation(id('analogSeconds'), s)
			}

			// Control
			const date = zonedDate(clock.timezone)
			clock.analog ? analog(date) : numerical(date)

			// Midnight, change date
			if (date.getHours() === 0 && date.getMinutes() === 0) {
				clockDate(date, usdate)
			}

			// Hour change
			if (date.getMinutes() === 0) {
				greetings(date, greeting)
			}
		}

		//stops multiple intervals
		clearInterval(lazyClockInterval)

		displayControl()
		clockInterval()
		lazyClockInterval = setInterval(clockInterval, 1000)
	}

	if (event) {
		chrome.storage.sync.get(['clock', 'usdate', 'greeting'], (data) => {
			const [key, val] = Object.entries(event)[0]

			switch (key) {
				case 'usdate': {
					clockDate(zonedDate(data.clock.timezone), val)
					slowRange({ usdate: val }, 500)
					break
				}

				case 'greeting': {
					greetings(zonedDate(data.clock.timezone), val)
					slowRange({ greeting: val }, 500)
					break
				}

				default: {
					let clock = {
						analog: false,
						seconds: false,
						ampm: false,
						timezone: 'auto',
						face: 'none',
					}

					clock = { ...data.clock }
					clock[key] = val
					chrome.storage.sync.set({ clock: clock })

					if (key === 'timezone') {
						clockDate(zonedDate(val), data.usdate)
						greetings(zonedDate(val), data.greeting)
					}

					startClock(clock, data.greeting, data.usdate)
					changeAnalogFace(clock.face)
					break
				}
			}
		})
	} else {
		let clock = {
			analog: false,
			seconds: false,
			ampm: false,
			timezone: 'auto',
			face: 'none',
		}

		if (init.clock) clock = { ...clock, ...init.clock }

		try {
			startClock(clock, init.greeting, init.usdate)
			clockDate(zonedDate(clock.timezone), init.usdate)
			greetings(zonedDate(clock.timezone), init.greeting)
			changeAnalogFace(clock.face)
			canDisplayInterface('clock')
		} catch (e) {
			errorMessage('Clock or greetings failed at init', e)
		}
	}
}

function quickLinks(event, that, init) {
	const domlinkblocks = id('linkblocks')

	async function initblocks(links, linksrow) {
		//
		function createBlock(link) {
			let title = stringMaxSize(link.title, 64)
			let url = stringMaxSize(link.url, 512)

			//le DOM du block
			const img = document.createElement('img')
			const span = document.createElement('span')
			const atag = document.createElement('a')
			const li = document.createElement('li')

			img.alt = ''
			img.loading = 'lazy'
			img.setAttribute('draggable', 'false')

			atag.appendChild(img)
			atag.appendChild(span)
			atag.setAttribute('draggable', 'false')

			atag.href = url
			atag.setAttribute('rel', 'noreferrer noopener')

			li.id = link._id
			li.setAttribute('class', 'block')
			li.appendChild(atag)

			// this also adds "normal" title as usual
			textOnlyControl(li, title, domlinkblocks.className === 'text')

			return { icon: img, block: li }
		}

		function createRows(blocks, rowSize) {
			const rowsAmount = Math.ceil(blocks.length / rowSize)

			// append uls to linkblocks
			for (let row = 0; row < rowsAmount; row++) {
				const ul = document.createElement('ul')

				// append block lis to uls (rows)
				for (let col = 0; col < rowSize; col++) {
					const li = blocks[col + rowSize * row]?.block
					if (li) ul.appendChild(li)
				}

				domlinkblocks.appendChild(ul)
			}
		}

		async function fetchNewIcon(dom, url) {
			// Apply loading gif d'abord
			dom.src = 'src/assets/interface/loading.svg'

			const img = new Image()

			// DuckDuckGo favicon API is fallback
			let result = `https://icons.duckduckgo.com/ip3/${extractHostname(url)}.ico`
			const bonjourrAPI = await fetch(`https://favicon.bonjourr.fr/api/${extractHostname(url)}`)
			const apiText = await bonjourrAPI.text() // API return empty string if nothing found

			if (apiText.length > 0) {
				result = apiText
			}

			img.onload = () => (dom.src = result)
			img.src = result
			img.remove()

			return result
		}

		if (links.length > 0) {
			if (!init) {
				// remove old links blocks rows
				document.querySelectorAll('#linkblocks ul').forEach((ul) => ul.remove())
			}

			try {
				// Add blocks and events
				const blocklist = links.map((l) => createBlock(l))
				blocklist.forEach(({ block }) => addEvents(block))

				canDisplayInterface('links')

				createRows(blocklist, linksrow)

				// Load icons one by one
				links.map(async (link, index) => {
					const dom = blocklist[index].icon
					const needsToChange = ['api.faviconkit.com', 'loading.svg'].some((x) => link.icon.includes(x))

					// Fetch new icons if matches these urls
					if (needsToChange) {
						link.icon = await fetchNewIcon(dom, link.url)
						chrome.storage.sync.set({ [link._id]: link })
					}

					// Apply cached
					else dom.src = link.icon
				})
			} catch (e) {
				errorMessage('Failed to load links', e)
			}
		}

		// Links is done
		else canDisplayInterface('links')
	}

	function removeLinkSelection() {
		//enleve les selections d'edit
		domlinkblocks.querySelectorAll('img').forEach(function (e) {
			clas(e, false, 'selected')
		})
	}

	function addEvents(elem) {
		// Mouse clicks
		elem.oncontextmenu = function (e) {
			e.preventDefault()
			removeLinkSelection()
			displayEditWindow(this, { x: e.x, y: e.y })
		}

		elem.onkeyup = function (e) {
			if (e.key === 'e') {
				const { offsetLeft, offsetTop } = e.target
				displayEditWindow(this, { x: offsetLeft, y: offsetTop })
			}
		}

		// Mobile clicks
		if (mobilecheck())
			(function mobileTouches() {
				let touchStartTime = 0
				let touchTimeout = setTimeout(() => {}, 0)

				const startHandler = (e) => {
					touchStartTime = performance.now()
					touchTimeout = setTimeout(() => {
						const { clientX, clientY } = e.touches[0]
						displayEditWindow(elem, { x: clientX, y: clientY })
					}, 600)
				}

				const endHandler = (e) => {
					const pressTime = performance.now() - touchStartTime
					if (pressTime < 600) clearTimeout(touchTimeout)
				}

				elem.addEventListener('touchstart', startHandler, { passive: true })
				elem.addEventListener('touchend', endHandler, { passive: true })
			})()
<<<<<<< HEAD
	}

	function linksDragging() {
		let draggedDOM
		let draggedId = ''
		let switchedId = ''
		let coords = {}
		let startsDrag = false
		let [ox, oy] = [0, 0]
		let startMousePosition = { x: 0, y: 0 }

		const deplaceElem = (dom, x, y) => {
			id(dom).style.transform = `translateX(${x}px) translateY(${y}px)`
		}

		const initDrag = (e) => {
			const { x, y } = e

			// Initialise toute les coordonnees
			// Defini l'ID de l'element qui se deplace
			// Defini la position de la souris pour pouvoir offset le deplacement de l'elem

			startsDrag = true
			startMousePosition = { x, y }
			draggedId = e.composedPath().find((e) => e.className === 'block').id

			document.querySelectorAll('#linkblocks li').forEach((block) => {
				const { x, y, width, height } = block.getBoundingClientRect()

				coords[block.id] = {
					pos: { x, y },
					triggerbox: {
						// Creates a box with 10% padding used to trigger
						// the rearrange if mouse position is in-between these values
						x: [x + width * 0.1, x + width * 0.9],
						y: [y + height * 0.1, y + height * 0.9],
					},
				}
			})

			draggedDOM = id(draggedId)
			draggedDOM.style.zIndex = '4'
			draggedDOM.style.cursor = 'grabbing'
			draggedDOM.style.transition = 'none'
			draggedDOM.querySelector('a').href = '#' // to prevent clicking on link on mouse up
		}

		const applyDrag = (e) => {
			//
			// Element switcher
			//
			Object.entries(coords).forEach(([key, val]) => {
				if (
					// Mouse position is inside a block trigger box
					// And it is not the dragged block box
					// Nor the switched block (to trigger switch once)
					e.x > val.triggerbox.x[0] &&
					e.x < val.triggerbox.x[1] &&
					e.y > val.triggerbox.y[0] &&
					e.y < val.triggerbox.y[1] &&
					key !== switchedId
				) {
					//
					// Moves previous switched to its original position
					if (switchedId) {
						deplaceElem(switchedId, 0, 0)
					}

					switchedId = key
					let diffx = coords[draggedId].pos.x - coords[switchedId].pos.x
					let diffy = coords[draggedId].pos.y - coords[switchedId].pos.y

					deplaceElem(key, diffx, diffy)

					// console.clear()
					// console.log(switchedId)
					// console.log('Translate diff x: ', diffx)
					// console.log('Translate diff y: ', diffy)
				}
			})

			//
			// Move dragged element
			//
			ox = e.x - startMousePosition.x
			oy = e.y - startMousePosition.y

			// This as to stay at the end for some reason
			draggedDOM.style.transform = `translateX(${ox}px) translateY(${oy}px)`
		}

		const endDrag = () => {
			if (draggedId && startsDrag) {
				let diffx = coords[switchedId].pos.x - coords[draggedId].pos.x // opposite of applyDrag calc
				let diffy = coords[switchedId].pos.y - coords[draggedId].pos.y // idk why, but it works

				draggedDOM.setAttribute('style', `cursor: pointer; transform: translate(${diffx}px, ${diffy}px)`)

				startsDrag = false
				coords = {}

				setTimeout(() => {
					chrome.storage.sync.get(null, (data) => {
						//
						// Swaps order between elements in data storage
						let temp = data[switchedId].order
						data[switchedId].order = data[draggedId].order
						data[draggedId].order = temp

						slowRange({ ...data }) // saves

						document.querySelectorAll('#linkblocks ul').forEach((ul) => ul.remove()) // remove uls
						initblocks(bundleLinks(data), data.linksrow) // re-init blocks

						draggedId = '' // has to stay at the end of timeout for the order swap
						switchedId = '' // ditto
					})
				}, 200)
			}
		}

		domlinkblocks.onmousemove = function (e) {
			if (e.which !== 1) return // Do nothing if other or no buttons are pressed

			!startsDrag ? initDrag(e) : applyDrag(e)
		}

		domlinkblocks.onmouseup = endDrag
		domlinkblocks.onmouseout = endDrag
=======
>>>>>>> d3a45d74
	}

	function editEvents() {
		function submitEvent() {
			return updatesEditedLink(id('editlink').getAttribute('data-linkid'))
		}

		function inputSubmitEvent(e) {
			if (e.code === 'Enter') {
				submitEvent()
				e.target.blur() // unfocus to signify change
			}
		}

		id('e_delete').onclick = function () {
			removeLinkSelection()
			removeblock(parseInt(id('editlink').getAttribute('index')))
			clas(id('editlink'), false, 'shown')
		}

		id('e_submit').onclick = function (e) {
			const noErrorOnEdit = submitEvent() // returns false if saved icon data too big
			if (noErrorOnEdit) {
				closeEditLink() // only auto close on apply changes button
				removeLinkSelection()
			}
		}

		id('e_title').addEventListener('keyup', inputSubmitEvent)
		id('e_url').addEventListener('keyup', inputSubmitEvent)
		id('e_iconurl').addEventListener('keyup', inputSubmitEvent)
	}

	function displayEditWindow(that, { x, y }) {
		//
		function positionsEditWindow() {
			const { innerHeight, innerWidth } = window // viewport size

			removeLinkSelection()

			if (x + 250 > innerWidth) x -= x + 250 - innerWidth // right overflow pushes to left
			if (y + 200 > innerHeight) y -= 200 // bottom overflow pushes above mouse

			// Moves edit link to mouse position
			document.querySelector('#editlink').style.transform = `translate(${x + 3}px, ${y + 3}px)`
		}

		const linkId = that.id
		const domicon = that.querySelector('img')
		const domedit = document.querySelector('#editlink')
		const opendedSettings = has(id('settings'), 'shown')

		chrome.storage.sync.get(linkId, (data) => {
			const { title, url, icon } = data[linkId]

			id('e_title').setAttribute('placeholder', tradThis('Title'))
			id('e_url').setAttribute('placeholder', tradThis('Link'))
			id('e_iconurl').setAttribute('placeholder', tradThis('Icon'))

			id('e_title').value = title
			id('e_url').value = url
			id('e_iconurl').value = icon

			positionsEditWindow()

			clas(domicon, true, 'selected')
			clas(domedit, true, 'shown')
			clas(domedit, opendedSettings, 'pushed')

			domedit.setAttribute('data-linkid', linkId)

			id('e_title').focus()
		})
	}

	function updatesEditedLink(linkId) {
		const e_title = id('e_title')
		const e_url = id('e_url')
		const e_iconurl = id('e_iconurl')

		if (e_iconurl.value.length === 7500) {
			e_iconurl.value = ''
			e_iconurl.setAttribute('placeholder', tradThis('Icon must be < 8kB'))

			return false
		}

		chrome.storage.sync.get(linkId, (data) => {
			const domlink = id(linkId)
			const domicon = domlink.querySelector('img')
			const domurl = domlink.querySelector('a')
			let link = data[linkId]

			link = {
				...link,
				title: stringMaxSize(e_title.value, 64),
				url: stringMaxSize(e_url.value, 512),
				icon: stringMaxSize(e_iconurl.value, 7500),
			}

			textOnlyControl(domlink, link.title, domlinkblocks.className === 'text')
			domurl.href = link.url
			domicon.src = link.icon

			// Updates
			chrome.storage.sync.set({ [linkId]: link })
		})

		return true
	}

	function removeblock(index) {
		chrome.storage.sync.get(null, (data) => {
			const links = bundleLinks(data)
			let link = links.filter((l) => l.order === index)[0]

			//enleve le html du block
			const blockParent = domlinkblocks.children[index]
			const height = blockParent.getBoundingClientRect().height

			blockParent.style.height = height + 'px'
			clas(blockParent, true, 'removed')

			setTimeout(function () {
				domlinkblocks.removeChild(blockParent)
				if (links.length === 0) domlinkblocks.style.visibility = 'hidden' //enleve linkblocks si il n'y a plus de links
			}, 600)

			links.forEach((l) => {
				l.order -= l.order > index ? 1 : 0 // Decrement order for elements above the one removed
				data[l._id] = l // updates link in storage
			})

			chrome.storage.sync.set(isExtension ? data : { import: data })
			chrome.storage.sync.remove(link._id)
		})
	}

	function linkSubmission(type, importList) {
		// importList here can also be button dom when type is "addlink"
		// This needs to be cleaned up later

		chrome.storage.sync.get(null, (data) => {
			const links = bundleLinks(data)
			let newLinksList = []

			const validator = (title, url, order) => {
				url = stringMaxSize(url, 512)
				const to = (scheme) => url.startsWith(scheme)
				const acceptableSchemes = to('http://') || to('https://') || to('localhost:')
				const unacceptable = to('about:') || to('chrome://')

				return {
					order: order,
					_id: 'links' + randomString(6),
					title: stringMaxSize(title, 64),
					icon: 'src/assets/interface/loading.svg',
					url: acceptableSchemes ? url : unacceptable ? false : 'https://' + url,
				}
			}

			// Default link submission
			if (type === 'addlink') {
				const title = id('i_title').value
				const url = id('i_url').value

				if (url.length < 3 || stillActive) return

				id('i_title').value = ''
				id('i_url').value = ''

				newLinksList.push(validator(title, url, links.length))
			}

			// When importing bookmarks
			if (type === 'import') {
				if (importList?.length === 0) return

				importList.forEach(({ title, url }, i) => {
					if (url) {
						newLinksList.push(validator(title, url, links.length + i))
					}
				})
			}

			// Saves to storage added links before icon fetch saves again
			newLinksList.forEach((newlink) => {
				chrome.storage.sync.set({ [newlink._id]: newlink })
			})

			// Add new link(s) to existing ones
			links.push(...newLinksList)

			// Displays and saves before fetching icon
			initblocks(links, data.linksrow)
			domlinkblocks.style.visibility = 'visible'
		})
	}

	function textOnlyControl(block, title, toText) {
		const span = block.querySelector('span')
		const a = block.querySelector('a')

		span.textContent = toText && title === '' ? extractDomain(a.href) : title
	}

	if (event) {
		const Add = event === 'addlink'
		const Import = event === 'import'
		const Toggle = event === 'toggle'
		const Newtab = event === 'linknewtab'
		const Style = event === 'linkstyle'
		const Row = event === 'linksrow'

		if (Add) {
			linkSubmission(event)
		}

		if (Import) {
			linkSubmission(event, that)
		}

		if (Toggle) {
			clas(id('linkblocks'), !that, 'hidden')
			interfaceWidgetToggle(null, 'links')
			chrome.storage.sync.set({ quicklinks: that })
		}

		if (Newtab) {
			chrome.storage.sync.set({ linknewtab: that })
			document.querySelectorAll('.block').forEach((block) => {
				block.setAttribute('target', '_blank')
			})
		}

		if (Style) {
			chrome.storage.sync.get(null, (data) => {
				const links = bundleLinks(data)
				const classes = ['large', 'medium', 'small', 'text']
				const blocks = document.querySelectorAll('#linkblocks .block')

				links.forEach(({ title }, i) => textOnlyControl(blocks[i], title, that === 'text'))

				classes.forEach((c) => domlinkblocks.classList.remove(c))
				domlinkblocks.classList.add(that)

				chrome.storage.sync.set({ linkstyle: that })
			})
		}

		if (Row) {
			chrome.storage.sync.get(null, (data) => {
				const links = bundleLinks(data)
				const row = parseInt(that)

				initblocks(links, row)
				slowRange({ linksrow: row })
			})
		}

		return
	}

	domlinkblocks.className = init.linkstyle // set class before appendBlock, cannot be moved
	clas(id('linkblocks'), !init.quicklinks, 'hidden')
	initblocks(bundleLinks(init), init.linksrow)

	setTimeout(() => editEvents(), 150) // No need to activate edit events asap
	window.addEventListener('resize', closeEditLink)
}

async function linksImport() {
	const closeBookmarks = (container) => {
		container.classList.add('hiding')
		setTimeout(() => container.setAttribute('class', ''), 400)
	}

	function main(links, bookmarks) {
		const listdom = document.createElement('ol')
		const allCategories = [...bookmarks[0].children]
		let counter = links.length || 0
		let bookmarksList = []
		let selectedList = []

		allCategories.forEach((cat) => bookmarksList.push(...cat.children))

		bookmarksList.forEach((mark, index) => {
			const elem = document.createElement('li')
			const titleWrap = document.createElement('p')
			const title = document.createElement('span')
			const favicon = document.createElement('img')
			const url = document.createElement('pre')

			favicon.src = 'https://icons.duckduckgo.com/ip3/' + extractHostname(mark.url) + '.ico'
			favicon.alt = ''

			title.textContent = mark.title
			url.textContent = mark.url

			titleWrap.appendChild(favicon)
			titleWrap.appendChild(title)

			elem.setAttribute('data-index', index)
			elem.setAttribute('tabindex', '0')
			elem.appendChild(titleWrap)
			elem.appendChild(url)

			function select() {
				const isSelected = elem.classList.toggle('selected')
				isSelected ? selectedList.push(elem.getAttribute('data-index')) : selectedList.pop()
				isSelected ? counter++ : (counter -= 1)

				// Change submit button text & class on selections
				const amountSelected = counter - links.length
				id('bmk_apply').textContent = tradThis(
					amountSelected === 0
						? 'Select bookmarks to import'
						: amountSelected === 1
						? 'Import this bookmark'
						: 'Import these bookmarks'
				)
				clas(id('bmk_apply'), amountSelected === 0, 'none')
			}

			elem.onclick = select
			elem.onkeydown = (e) => (e.code === 'Enter' ? select() : '')

			// only append links if url are not empty
			// (temp fix to prevent adding bookmarks folder title ?)
			if (typeof mark.url === 'string')
				if (links.filter((x) => x.url === stringMaxSize(mark.url, 512)).length === 0) listdom.appendChild(elem)
		})

		// Replace list to filter already added bookmarks
		const oldList = document.querySelector('#bookmarks ol')
		if (oldList) oldList.remove()
		id('bookmarks').prepend(listdom)

		// Just warning if no bookmarks were found
		if (bookmarksList.length === 0) {
			clas(id('bookmarks'), true, 'noneFound')
			return
		}

		// Submit event
		id('bmk_apply').onclick = function () {
			const bookmarkToApply = selectedList.map((i) => ({ title: bookmarksList[i].title, url: bookmarksList[i].url }))

			if (bookmarkToApply.length > 0) {
				closeBookmarks(id('bookmarks_container'))
				quickLinks('import', bookmarkToApply, null)
			}
		}

		document.querySelector('#bookmarks ol li').focus()
	}

	// Ask for bookmarks first
	chrome.permissions.request({ permissions: ['bookmarks'] }, (granted) => {
		if (!granted) return

		chrome.storage.sync.get(null, (data) => {
			;(window.location.protocol === 'moz-extension:' ? browser : chrome).bookmarks.getTree().then((response) => {
				clas(id('bookmarks_container'), true, 'shown')
				main(bundleLinks(data), response)
			})
		})
	})

	// Close events
	document.querySelector('#bmk_close').onclick = () => closeBookmarks(id('bookmarks_container'))

	id('bookmarks_container').addEventListener('click', function (e) {
		if (e.target.id === 'bookmarks_container') closeBookmarks(this)
	})
}

function weather(event, that, init) {
	let weatherToSave = {}
	const date = new Date()
	const i_city = id('i_city')
	const i_ccode = id('i_ccode')
	const sett_city = id('sett_city')
	const current = id('current')
	const forecast = id('forecast')
	const tempContainer = id('tempContainer')

	const toFarenheit = (num) => Math.round(num * (9 / 5) + 32)
	const toCelsius = (num) => Math.round((num - 32) * (5 / 9))
	const toggleTempUnit = (F, temp) => (F ? toFarenheit(temp) : toCelsius(temp))

	const WEATHER_API_KEY = [
		'YTU0ZjkxOThkODY4YTJhNjk4ZDQ1MGRlN2NiODBiNDU=',
		'Y2U1M2Y3MDdhZWMyZDk1NjEwZjIwYjk4Y2VjYzA1NzE=',
		'N2M1NDFjYWVmNWZjNzQ2N2ZjNzI2N2UyZjc1NjQ5YTk=',
	]

	async function initWeather(param) {
		const applyResult = (geol) => {
			request(param, true)
			request(param, false)

			if (id('settings')) {
				id('i_ccode').value = param.ccode
				id('i_city').setAttribute('placeholder', param.city)

				if (geol) {
					clas(id('sett_city'), true, 'hidden')
					id('i_geol').checked = true
				}
			}
		}

		try {
			const ipapi = await fetch('https://ipapi.co/json')
			if (ipapi.ok) {
				const json = await ipapi.json()
				if (!json.error) param = { ...param, city: json.city, ccode: json.country }
			}
		} catch (error) {
			console.warn(error)
		}

		navigator.geolocation.getCurrentPosition(
			(pos) => {
				param.location = [pos.coords.latitude, pos.coords.longitude]
				applyResult(true)
			},
			() => applyResult(false)
		)
	}

	async function request(storage, forecast) {
		function saveCurrent(response) {
			//
			const isF = storage.unit === 'imperial'
			const { temp, feels_like, temp_max } = response.main

			weatherToSave = {
				...weatherToSave,
				lastCall: Math.floor(new Date().getTime() / 1000),
				lastState: {
					temp: isF ? toFarenheit(temp) : temp,
					feels_like: isF ? toFarenheit(feels_like) : feels_like,
					temp_max: isF ? toFarenheit(temp_max) : temp_max,
					sunrise: response.sys.sunrise,
					sunset: response.sys.sunset,
					description: response.weather[0].description,
					icon_id: response.weather[0].id,
				},
			}

			chrome.storage.sync.set({ weather: weatherToSave })
			displaysCurrent(weatherToSave)
		}

		function saveForecast(response) {
			//
			const thisdate = new Date()
			const todayHour = thisdate.getHours()
			let forecastDay = thisdate.getDate()
			let maxTempFromList = -273.15

			// Late evening forecast for tomorrow
			if (todayHour > 18) {
				const tomorrow = thisdate.setDate(thisdate.getDate() + 1)
				forecastDay = new Date(tomorrow).getDate()
			}

			// Get the highest temp for the specified day
			response.list.forEach((elem) => {
				if (new Date(elem.dt * 1000).getDate() === forecastDay)
					maxTempFromList < elem.main.temp_max ? (maxTempFromList = elem.main.temp_max) : ''
			})

			const isF = storage.unit === 'imperial'
			weatherToSave.fcHigh = Math.floor(isF ? toFarenheit(maxTempFromList) : maxTempFromList)
			chrome.storage.sync.set({ weather: weatherToSave })
			displaysForecast(weatherToSave)
		}

		if (!navigator.onLine) {
			return
		}

		const type = forecast ? 'forecast' : 'weather'
		const lang = document.documentElement.getAttribute('lang')
		const key = window.atob(WEATHER_API_KEY[forecast ? 0 : 1])

		const [lat, lon] = storage.location || [0, 0]
		const isGeol = storage.location.length === 2
		const geolStr = `&lat=${lat}&lon=${lon}`
		const cityStr = `&q=${encodeURI(storage.city)},${storage.ccode}`
		const location = isGeol ? geolStr : cityStr

		const url = `https://api.openweathermap.org/data/2.5/${type}?appid=${key}${location}&units=metric&lang=${lang}`

		// Inits global object
		if (Object.keys(weatherToSave).length === 0) {
			weatherToSave = storage
		}

		try {
			const weatherAPI = await fetch(url) // fetches, parses and apply callback

			if (weatherAPI.ok) {
				const json = await weatherAPI.json()
				forecast ? saveForecast(json) : saveCurrent(json)
			}

			return weatherAPI.ok
		} catch (error) {
			return
		}
	}

	function weatherCacheControl(storage) {
		const now = Math.floor(date.getTime() / 1000)
		let isCurrentChanging = false

		if (typeof storage.lastCall === 'number') {
			//
			// Current: 30 mins
			if (navigator.onLine && (now > storage.lastCall + 1800 || sessionStorage.lang)) {
				isCurrentChanging = true
				sessionStorage.removeItem('lang')
				request(storage, false)
			} else displaysCurrent(storage)

			// Forecast: follows current
			if (navigator.onLine && isCurrentChanging) {
				request(storage, true)
			} else displaysForecast(storage)
		}

		// First startup
		else initWeather(storage)
	}

	function displaysCurrent(storage) {
		const currentState = storage.lastState

		// 1.11.1 => 1.11.2 control
		if (storage.temperature === undefined) {
			storage.temperature = 'actual'
			currentState.temp = currentState.feels_like
		}

		function handleDescription() {
			const desc = currentState.description
			const feels = Math.floor(currentState.feels_like)
			const actual = Math.floor(currentState.temp)
			let tempText = ''

			switch (storage.temperature) {
				case 'feelslike': {
					tempText = `${tradThis('It currently feels like')} ${feels}°`
					break
				}

				case 'both': {
					tempText = `${tradThis('It is currently')} ${actual}°, ${tradThis('feels like')} ${feels}°`
					break
				}

				default: {
					tempText = `${tradThis('It is currently')} ${actual}°`
				}
			}

			current.textContent = `${desc[0].toUpperCase() + desc.slice(1)}. ${tempText}`
			tempContainer.querySelector('p').textContent = actual + '°'
		}

		function handleWidget() {
			let filename = 'lightrain'
			const categorieIds = [
				[[200, 201, 202, 210, 211, 212, 221, 230, 231, 232], 'thunderstorm'],
				[[300, 301, 302, 310], 'lightdrizzle'],
				[[312, 313, 314, 321], 'showerdrizzle'],
				[[500, 501, 502, 503], 'lightrain'],
				[[504, 520, 521, 522], 'showerrain'],
				[[511, 600, 601, 602, 611, 612, 613, 615, 616, 620, 621, 622], 'snow'],
				[[701, 711, 721, 731, 741, 751, 761, 762, 771, 781], 'mist'],
				[[800], 'clearsky'],
				[[801], 'fewclouds'],
				[[802], 'brokenclouds'],
				[[803, 804], 'overcastclouds'],
			]

			categorieIds.forEach((category) => {
				if (category[0].includes(currentState.icon_id)) filename = category[1]
			})

			const widgetIcon = tempContainer.querySelector('img')
			const { now, rise, set } = sunTime()
			const timeOfDay = now < rise || now > set ? 'night' : 'day'
			const iconSrc = `src/assets/weather/${timeOfDay}/${filename}.png`

			if (widgetIcon) {
				widgetIcon.setAttribute('src', iconSrc)
				return
			}

			const icon = document.createElement('img')
			icon.src = iconSrc
			icon.setAttribute('alt', '')
			icon.setAttribute('draggable', 'false')
			tempContainer.prepend(icon)

			// from 1.2s request anim to .4s hide elem anim
			setTimeout(() => (tempContainer.style.transition = 'opacity 0.4s, max-height 0.4s, transform 0.4s'), 400)
		}

		handleWidget()
		handleDescription()

		clas(current, false, 'wait')
		clas(tempContainer, false, 'wait')
	}

	function displaysForecast(weather) {
		forecast.textContent = `${tradThis('with a high of')} ${weather.fcHigh}° ${tradThis(
			date.getHours() > 21 ? 'tomorrow' : 'today'
		)}.`

		clas(forecast, false, 'wait')
	}

	function forecastVisibilityControl(value) {
		let isTimeForForecast = false

		if (value === 'auto') isTimeForForecast = date.getHours() < 12 || date.getHours() > 21
		else isTimeForForecast = value === 'always'

		clas(forecast, isTimeForForecast, 'shown')
	}

	async function updatesWeather() {
		//

		async function fetches(weather) {
			const main = await request(weather, false)
			const forecast = await request(weather, true)

			return main && forecast
		}

		chrome.storage.sync.get('weather', async (data) => {
			switch (event) {
				case 'units': {
					data.weather.unit = that.checked ? 'imperial' : 'metric'

					if (data.weather.lastState) {
						const { feels_like, temp } = data.weather.lastState
						data.weather.lastState.temp = toggleTempUnit(that.checked, temp)
						data.weather.lastState.feels_like = toggleTempUnit(that.checked, feels_like)
						data.weather.fcHigh = toggleTempUnit(that.checked, data.weather.fcHigh)
					}

					displaysCurrent(data.weather)
					displaysForecast(data.weather)
					chrome.storage.sync.set({ weather: data.weather })
					slow(that)
					break
				}

				case 'city': {
					slow(that)

					if (i_city.value.length < 3) return false
					else if (navigator.onLine) {
						data.weather.ccode = i_ccode.value
						data.weather.city = stringMaxSize(i_city.value, 64)

						const inputAnim = i_city.animate([{ opacity: 1 }, { opacity: 0.6 }], {
							direction: 'alternate',
							easing: 'linear',
							duration: 800,
							iterations: Infinity,
						})

						const cityFound = await fetches(data.weather)

						if (cityFound) i_city.blur()
						i_city.setAttribute('placeholder', cityFound ? data.weather.city : tradThis('City not found'))
						i_city.value = ''
						inputAnim.cancel()
					}

					break
				}

				case 'geol': {
					data.weather.location = []
					that.setAttribute('disabled', '')

					if (that.checked) {
						navigator.geolocation.getCurrentPosition(
							(pos) => {
								//update le parametre de location
								clas(sett_city, that.checked, 'hidden')
								data.weather.location.push(pos.coords.latitude, pos.coords.longitude)
								fetches(data.weather)
							},
							(refused) => {
								//désactive geolocation if refused
								setTimeout(() => (that.checked = false), 400)
								if (!data.weather.city) initWeather()
								console.log(refused)
							}
						)
					} else {
						i_city.setAttribute('placeholder', data.weather.city)
						i_ccode.value = data.weather.ccode
						clas(sett_city, that.checked, 'hidden')

						data.weather.location = []
						fetches(data.weather)
					}

					slow(that)
					break
				}

				case 'forecast': {
					data.weather.forecast = that.value
					chrome.storage.sync.set({ weather: data.weather })
					forecastVisibilityControl(that.value)
					break
				}

				case 'temp': {
					data.weather.temperature = that.value
					chrome.storage.sync.set({ weather: data.weather })
					displaysCurrent(data.weather)
					break
				}
			}
		})
	}

	// Event & Init
	if (event) updatesWeather()
	else {
		try {
			if (validateHideElem(init.hide)) {
				if (init.hide[1][1] + init.hide[1][2] === 2) return false
			}
		} catch (e) {
			errorMessage('Could not validate Hide in Weather', e)
		}

		try {
			forecastVisibilityControl(init.weather.forecast || 'mornings')
			weatherCacheControl(init.weather)
		} catch (e) {
			errorMessage('Weather init did not work', e)
		}
	}
}

function initBackground(data) {
	const type = data.background_type || 'dynamic'
	const blur = data.background_blur !== undefined ? data.background_blur : 15
	const bright = data.background_bright !== undefined ? data.background_bright : 0.8

	filter('init', [parseFloat(blur), parseFloat(bright)])

	if (type === 'custom') {
		localBackgrounds({
			every: data.custom_every,
			time: data.custom_time,
		})
		return
	}

	unsplash(data)
}

function imgBackground(val, loadTime, init) {
	let img = new Image()

	img.onload = () => {
		if (loadTime) {
			const animDuration = loadTime > 1000 ? 1400 : loadTime + 400
			const changeDuration = (time) => (id('background_overlay').style.transition = `transform .4s, opacity ${time}ms`)

			changeDuration(animDuration)
			setTimeout(() => changeDuration(400), animDuration)
		}

		const applyBackground = () => {
			id('background_overlay').style.opacity = `1`
			id('background').style.backgroundImage = `url(${val})`
			localIsLoading = false
		}

		init ? applyBackground() : setTimeout(applyBackground, 400)
	}

	img.src = val
	img.remove()
}

function freqControl(state, every, last) {
	const nowDate = new Date()

	// instead of adding unix time to the last date
	// look if day & hour has changed
	// because we still cannot time travel
	// changes can only go forward

	if (state === 'set') {
		return nowDate.getTime()
	}

	const lastDate = new Date(last)
	const changed = {
		date: nowDate.getDate() !== lastDate.getDate(),
		hour: nowDate.getHours() !== lastDate.getHours(),
	}

	if (every === 'day') return changed.date
	if (every === 'hour') return changed.date || changed.hour
	if (every === 'tabs') return true
	if (every === 'pause') return last === 0
	if (every === 'period') return periodOfDay(sunTime()) !== periodOfDay(sunTime(), lastDate)
}

function localBackgrounds(init, event) {
	// Storage needs to be flat, as to only ask for needed background
	// SelectedId is self explanatory
	// CustomIds is list to get amount of backgrounds without accessing them
	// storage.local = {
	// 	  `full${_id}`: "/9j/4AAQSkZJRgAB...",
	// 	  `thumb${_id}`: "/9j/4AAQSkZJRgAB...",
	// 	  idsList: [ _id1, _id2, _id3 ],
	//    selectedId: _id3
	// }

	function isOnlineStorageAtCapacity(newFile) {
		//
		// Only applies to versions using localStorage: 5Mo limit
		if (detectPlatform() === 'online') {
			const ls = localStorage.bonjourrBackgrounds

			// Takes dynamic cache + google font list
			const potentialFontList = JSON.parse(ls).googleFonts ? 0 : 7.6e5
			const lsSize = ls.length + potentialFontList + 10e4

			// Uploaded file in storage would exceed limit
			if (lsSize + newFile.length > 5e6) {
				alert(`Image size exceeds storage: ${parseInt(Math.abs(lsSize - 5e6) / 1000)}ko left`)
				id('background_overlay').style.opacity = '1'

				return true
			}
		}

		return false
	}

	function b64toBlobUrl(b64Data, callback) {
		fetch(`data:image/jpeg;base64,${b64Data}`).then((res) => {
			res.blob().then((blob) => callback(URL.createObjectURL(blob)))
		})
	}

	function thumbnailSelection(id) {
		document.querySelectorAll('.thumbnail').forEach((thumb) => clas(thumb, false, 'selected'))
		clas(document.querySelector('.thumbnail#' + id), true, 'selected') // add selection style
	}

	function addNewImage(files) {
		files = [...files] // fileList to Array
		let filesIdsList = []
		let selected = ''

		files.forEach(() => {
			const _id = randomString(6)
			selected = _id
			filesIdsList.push(_id)
		})

		files.forEach((file, i) => {
			let reader = new FileReader()

			reader.onload = function (event) {
				const result = event.target.result

				if (isOnlineStorageAtCapacity(result)) {
					return console.warn('Uploaded image was not saved') // Exit with warning before saving image
				}

				compress(result, 'thumbnail', filesIdsList[i])
				compress(result)

				chrome.storage.local.set({ ['custom_' + filesIdsList[i]]: result })
			}

			localIsLoading = true
			id('background_overlay').style.opacity = '0'
			reader.readAsDataURL(file)
		})

		// Adds to list, becomes selected and save background
		chrome.storage.local.get(['idsList'], (local) => {
			let list = [...local.idsList]
			list.push(...filesIdsList)

			if (local.idsList.length === 0) {
				chrome.storage.sync.set({ background_type: 'custom' }) // change type si premier local
			}

			setTimeout(() => thumbnailSelection(selected), 400)

			chrome.storage.local.set({
				...local,
				idsList: list,
				selectedId: selected,
			})
		})
	}

	function compress(e, state, _id) {
		//
		// Hides previous bg and credits
		if (state !== 'thumbnail') {
			clas(id('credit'), false, 'shown')
			id('background_overlay').style.opacity = `0`
		}

		const compressStart = performance.now()
		const img = new Image()

		img.onload = () => {
			const elem = document.createElement('canvas')
			const ctx = elem.getContext('2d')

			// canvas proportionné à l'image
			// rétréci suivant le taux de compression
			// si thumbnail, toujours 140px
			const height = state === 'thumbnail' ? 140 * window.devicePixelRatio : img.height
			const scaleFactor = height / img.height
			elem.width = img.width * scaleFactor
			elem.height = height

			ctx.drawImage(img, 0, 0, img.width * scaleFactor, height) //dessine l'image proportionné

			const data = ctx.canvas.toDataURL(img) // renvoie le base64
			const cleanData = data.slice(data.indexOf(',') + 1, data.length) //used for blob

			if (state === 'thumbnail') {
				chrome.storage.local.set({ ['customThumb_' + _id]: cleanData })
				addThumbnails(cleanData, _id, null, true)

				return
			}

			b64toBlobUrl(cleanData, (bloburl) => {
				const compressTime = performance.now() - compressStart
				setTimeout(() => imgBackground(bloburl, compressTime), 400 - compressTime)
			})
		}

		img.src = e
	}

	function addThumbnails(data, _id, settingsDom, isSelected) {
		const settings = settingsDom ? settingsDom : id('settings')

		const div = document.createElement('div')
		const i = document.createElement('img')
		const rem = document.createElement('button')
		const wrap = settings.querySelector('#fileContainer')

		div.id = _id
		div.setAttribute('class', 'thumbnail' + (isSelected ? ' selected' : ''))
		if (!mobilecheck()) rem.setAttribute('class', 'hidden')

		let close = document.createElement('img')
		close.setAttribute('src', 'src/assets/interface/close.svg')
		rem.appendChild(close)

		b64toBlobUrl(data, (bloburl) => (i.src = bloburl))

		div.appendChild(i)
		div.appendChild(rem)
		wrap.prepend(div)

		i.onmouseup = (e) => {
			if (e.button !== 0 || localIsLoading) return

			const _id = e.target.parentElement.id
			const bgKey = 'custom_' + _id

			chrome.storage.local.get('selectedId', (local) => {
				// image selectionné est différente de celle affiché
				if (_id !== local.selectedId) {
					thumbnailSelection(_id)

					id('background_overlay').style.opacity = `0`
					localIsLoading = true
					chrome.storage.local.set({ selectedId: _id }) // Change bg selectionné
					chrome.storage.local.get([bgKey], (local) => compress(local[bgKey])) //affiche l'image voulue
				}
			})
		}

		rem.onmouseup = (e) => {
			const path = e.composedPath()

			if (e.button !== 0 || localIsLoading) {
				return
			}

			chrome.storage.local.get(['idsList', 'selectedId'], (local) => {
				const thumbnail = path.find((d) => d.className.includes('thumbnail'))
				const _id = thumbnail.id
				let { idsList, selectedId } = local
				let poppedList = idsList.filter((a) => !a.includes(_id))

				thumbnail.remove()

				chrome.storage.local.remove('custom_' + _id)
				chrome.storage.local.remove(['customThumb_' + _id])
				chrome.storage.local.set({ idsList: poppedList })

				// Draw new image if displayed is removed
				if (_id === selectedId) {
					// To another custom
					if (poppedList.length > 0) {
						selectedId = poppedList[0]
						thumbnailSelection(selectedId)

						const toShowId = 'custom_' + poppedList[0]
						chrome.storage.local.get([toShowId], (local) => compress(local[toShowId]))
					}

					// back to unsplash
					else {
						id('background_overlay').style.opacity = 0
						chrome.storage.sync.set({ background_type: 'dynamic' })
						setTimeout(() => chrome.storage.sync.get('dynamic', (data) => unsplash(data)), 400)
						selectedId = ''
					}

					chrome.storage.local.set({ selectedId }) // selected is new chosen background
				}
			})
		}
	}

	function displayCustomThumbnails(settingsDom) {
		const thumbnails = settingsDom.querySelectorAll('#bg_tn_wrap .thumbnail')

		chrome.storage.local.get(['idsList', 'selectedId'], (local) => {
			const { idsList, selectedId } = local

			if (idsList.length > 0 && thumbnails.length < idsList.length) {
				const thumbsKeys = idsList.map((a) => 'customThumb_' + a) // To get keys for storage

				// Parse through thumbnails to display them
				chrome.storage.local.get(thumbsKeys, (local) => {
					Object.entries(local).forEach(([key, val]) => {
						if (!key.startsWith('customThumb_')) return // online only, can be removed after lsOnlineStorage rework

						const _id = key.replace('customThumb_', '')
						const blob = val.replace('data:image/jpeg;base64,', '')
						const isSelected = _id === selectedId

						addThumbnails(blob, _id, settingsDom, isSelected)
					})
				})
			}
		})
	}

	function refreshCustom(button) {
		chrome.storage.sync.get('custom_every', (sync) => {
			id('background_overlay').style.opacity = 0
			turnRefreshButton(button, true)
			localIsLoading = true

			setTimeout(
				() =>
					localBackgrounds({
						every: sync.custom_every,
						time: 0,
					}),
				400
			)
		})
	}

	if (event) {
		if (event.is === 'thumbnail') displayCustomThumbnails(event.settings)
		if (event.is === 'newfile') addNewImage(event.file)
		if (event.is === 'refresh') refreshCustom(event.button)
		return
	}

	function applyCustomBackground(id) {
		chrome.storage.local.get(['custom_' + id], (local) => {
			const perfStart = performance.now()
			const background = local['custom_' + id]

			const cleanData = background.slice(background.indexOf(',') + 1, background.length)
			b64toBlobUrl(cleanData, (bloburl) => {
				imgBackground(bloburl, perfStart, !!init)
			})
		})
	}

	chrome.storage.local.get(['selectedId', 'idsList'], (local) => {
		try {
			// need all of saved stuff
			let { selectedId, idsList } = local
			const { every, time } = init
			const needNewImage = freqControl('get', every, time || 0)

			// 1.14.0 (firefox?) background recovery fix
			if (!idsList) {
				idsList = []
				selectedId = ''

				chrome.storage.local.get(null, (local) => {
					const ids = Object.keys(local)
						.filter((k) => k.startsWith('custom_'))
						.map((k) => k.replace('custom_', ''))

					chrome.storage.local.set({ idsList: ids, selectedId: ids[0] || '' })
					chrome.storage.sync.get(null, (data) => initBackground(data))
				})
			}

			if (idsList.length === 0) {
				chrome.storage.sync.get('dynamic', (data) => unsplash(data)) // no bg, back to unsplash
				return
			}

			if (every && needNewImage) {
				if (idsList.length > 1) {
					idsList = idsList.filter((l) => !l.includes(selectedId)) // removes current from list
					selectedId = idsList[Math.floor(Math.random() * idsList.length)] // randomize from list
				}

				applyCustomBackground(selectedId)

				chrome.storage.sync.set({ custom_time: freqControl('set') })
				chrome.storage.local.set({ selectedId })

				if (id('settings')) thumbnailSelection(selectedId) // change selection if coming from refresh

				return
			}

			applyCustomBackground(selectedId)
		} catch (e) {
			errorMessage('Could not init local backgrounds', e)
		}
	})
}

async function unsplash(init, event) {
	async function preloadImage(src) {
		const img = new Image()

		img.src = src
		await img.decode()
		img.remove()

		return
	}

	function imgCredits(image) {
		//
		// Filtering
		const domcredit = id('credit')
		let needsSpacer = false
		let artist = ''
		let photoLocation = ''
		let exifDescription = ''
		const referral = '?utm_source=Bonjourr&utm_medium=referral'
		const { city, country, name, username, link, exif } = image

		if (!city && !country) {
			photoLocation = tradThis('Photo by ')
		} else {
			if (city) photoLocation = city + ', '
			if (country) {
				photoLocation += country
				needsSpacer = true
			}
		}

		if (exif) {
			const orderedExifData = [
				{ key: 'model', format: `%val% - ` },
				{ key: 'aperture', format: `f/%val% ` },
				{ key: 'exposure_time', format: `%val%s ` },
				{ key: 'iso', format: `ISO %val% ` },
				{ key: 'focal_length', format: `%val%mm` },
			]

			orderedExifData.forEach(({ key, format }) => {
				if (exif[key]) {
					exifDescription += format.replace('%val%', exif[key])
				}
			})
		}

		// Force Capitalization
		artist = name
			.split(' ')
			.map((s) => s.charAt(0).toUpperCase() + s.slice(1).toLocaleLowerCase())
			.join(' ')

		// DOM element

		const locationDOM = document.createElement('a')
		const spacerDOM = document.createElement('span')
		const artistDOM = document.createElement('a')
		const exifDOM = document.createElement('p')

		exifDOM.className = 'exif'
		exifDOM.textContent = exifDescription
		locationDOM.textContent = photoLocation
		artistDOM.textContent = artist
		spacerDOM.textContent = ` - `

		locationDOM.href = link + referral
		artistDOM.href = 'https://unsplash.com/@' + username + referral

		domcredit.textContent = ''

		domcredit.appendChild(exifDOM)
		domcredit.appendChild(locationDOM)
		if (needsSpacer) domcredit.appendChild(spacerDOM)
		domcredit.appendChild(artistDOM)

		clas(domcredit, true, 'shown')
	}

	function loadBackground(props, loadTime) {
		imgBackground(props.url, loadTime, !!init)
		imgCredits(props)

		// sets meta theme-color to main background's color
		document.querySelector('meta[name="theme-color"]').setAttribute('content', props.color)
	}

	async function requestNewList(collection) {
		const header = new Headers()
		const collecId = allCollectionIds[collection] || allCollectionIds.day
		const url = `https://api.unsplash.com/photos/random?collections=${collecId}&count=8`
		header.append('Authorization', `Client-ID 3686c12221d29ca8f7947c94542025d760a8e0d49007ec70fa2c4b9f9d377b1d`)
		header.append('Accept-Version', 'v1')

		const resp = await fetch(url, { headers: header })
		const json = await resp.json()

		if (resp.status === 404 || json.length === 1) {
			console.log(json?.errors)
			return false
		}

		const filteredList = []
		const { width, height } = screen
		const imgSize = width > height ? width : height // higher res on mobile

		json.forEach((img) => {
			filteredList.push({
				url: img.urls.raw + '&w=' + imgSize + '&dpr=' + window.devicePixelRatio,
				link: img.links.html,
				username: img.user.username,
				name: img.user.name,
				city: img.location.city,
				country: img.location.country,
				color: img.color,
				exif: img.exif,
				desc: img.description,
			})
		})

		return filteredList
	}

	function chooseCollection(eventCollection) {
		if (eventCollection) {
			eventCollection = eventCollection.replaceAll(` `, '')
			allCollectionIds.user = eventCollection
			return 'user'
		}

		return periodOfDay(sunTime())
	}

	function collectionControl(dynamic) {
		const { every, lastCollec, collection } = dynamic
		const Pause = every === 'pause'
		const Day = every === 'day'

		if ((Pause || Day) && lastCollec) {
			return lastCollec // Keeps same collection on >day so that user gets same type of backgrounds
		}

		const collec = chooseCollection(collection) // Or updates collection with sunTime or user collec
		dynamic.lastCollec = collec
		chrome.storage.sync.set({ dynamic: dynamic })

		return collec
	}

	async function cacheControl(dynamic, caches, collection, preloading) {
		//
		const needNewImage = freqControl('get', dynamic.every, dynamic.time)
		let list = caches[collection]

		if (preloading) {
			loadBackground(list[0])
			await preloadImage(list[1].url) // Is trying to preload next
			chrome.storage.local.remove('waitingForPreload')
			return
		}

		if (!needNewImage) {
			loadBackground(list[0]) // No need for new, load the same image
			return
		}

		// Needs new image, Update time
		dynamic.lastCollec = collection
		dynamic.time = freqControl('set')

		// Removes previous image from list
		if (list.length > 1) list.shift()

		// Load new image
		loadBackground(list[0])

		// If end of cache, get & save new list
		if (list.length === 1 && navigator.onLine) {
			const newList = await requestNewList(collection)

			if (newList) {
				caches[collection] = list.concat(newList)
				await preloadImage(newList[0].url)
				chrome.storage.local.set({ dynamicCache: caches })
				chrome.storage.local.remove('waitingForPreload')
			}

			return
		}

		if (list.length > 1) await preloadImage(list[1].url) // Or preload next

		chrome.storage.sync.set({ dynamic: dynamic })
		chrome.storage.local.set({ dynamicCache: caches })
		chrome.storage.local.remove('waitingForPreload')
	}

	async function populateEmptyList(collection, local, dynamic, isEvent) {
		if (isEvent) {
			collection = chooseCollection(collection) // if it comes from collection change
		}

		const newList = await requestNewList(collection)
		const changeStart = performance.now()

		if (!newList) {
			return // Don't save dynamicCache if request failed, also don't preload nothing
		}

		await preloadImage(newList[0].url)
		loadBackground(newList[0], performance.now() - changeStart)

		local.dynamicCache[collection] = newList
		chrome.storage.local.set({ dynamicCache: local.dynamicCache })
		chrome.storage.local.set({ waitingForPreload: true })

		//preload
		await preloadImage(newList[1].url)
		chrome.storage.local.remove('waitingForPreload')
	}

	function updateDynamic(event, sync, local) {
		switch (Object.keys(event)[0]) {
			case 'refresh': {
				// Only refreshes background if preload is over
				// If not, animate button to show it is trying
				if (local.waitingForPreload === undefined) {
					turnRefreshButton(Object.values(event)[0], true)
					id('background_overlay').style.opacity = 0

					const newDynamic = { ...sync.dynamic, time: 0 }
					chrome.storage.sync.set({ dynamic: newDynamic })
					chrome.storage.local.set({ waitingForPreload: true })

					setTimeout(() => cacheControl(newDynamic, local.dynamicCache, collectionControl(newDynamic), false), 400)

					return
				}

				turnRefreshButton(Object.values(event)[0], false)
				break
			}

			case 'every': {
				sync.dynamic.every = event.every
				sync.dynamic.time = freqControl('set')
				chrome.storage.sync.set({ dynamic: sync.dynamic })
				break
			}

			// Back to dynamic and load first from chosen collection
			case 'removedCustom': {
				chrome.storage.sync.set({ background_type: 'dynamic' })
				loadBackground(local.dynamicCache[collectionControl(sync.dynamic)][0])
				break
			}

			// Always request another set, update last time image change and load background
			case 'collection': {
				if (!navigator.onLine) return

				id('background_overlay').style.opacity = '0'

				// remove user collec
				if (event.collection === '') {
					const defaultColl = chooseCollection()
					local.dynamicCache.user = []
					sync.dynamic.collection = ''
					sync.dynamic.lastCollec = defaultColl

					chrome.storage.sync.set({ dynamic: sync.dynamic })
					chrome.storage.local.set({ dynamicCache: local.dynamicCache })

					unsplash(sync)
					return
				}

				// add new collec
				sync.dynamic.collection = event.collection
				sync.dynamic.lastCollec = 'user'
				sync.dynamic.time = freqControl('set')
				chrome.storage.sync.set({ dynamic: sync.dynamic })

				populateEmptyList(event.collection, local, sync.dynamic, true)
				break
			}
		}
	}

	// collections source: https://unsplash.com/@bonjourr/collections
	const allCollectionIds = {
		noon: 'GD4aOSg4yQE',
		day: 'o8uX55RbBPs',
		evening: '3M2rKTckZaQ',
		night: 'bHDh4Ae7O8o',
		user: '',
	}

	if (event) {
		// No init, Event
		chrome.storage.sync.get('dynamic', (sync) =>
			chrome.storage.local.get(['dynamicCache', 'waitingForPreload'], (local) => {
				updateDynamic(event, sync, local)
			})
		)

		return
	}

	chrome.storage.local.get(['dynamicCache', 'waitingForPreload'], (local) => {
		try {
			// Real init start
			const collecId = collectionControl(init.dynamic)
			const cache = local.dynamicCache || localDefaults.dynamicCache

			if (cache[collecId].length === 0) {
				populateEmptyList(collecId, local, init.dynamic, false) // If list empty: request new, save sync & local
				return
			}

			cacheControl(init.dynamic, cache, collecId, local.waitingForPreload) // Not empty: normal cacheControl
		} catch (e) {
			errorMessage('Dynamic errored on init', e)
		}
	})

	return
}

function filter(cat, val) {
	let result = ''

	switch (cat) {
		case 'init':
			result = `blur(${val[0]}px) brightness(${val[1]})`
			break

		case 'blur':
			result = `blur(${val}px) brightness(${id('i_bright').value})`
			break

		case 'bright':
			result = `blur(${id('i_blur').value}px) brightness(${val})`
			break
	}

	id('background').style.filter = result
}

function darkmode(init, event) {
	function apply(option) {
		const time = sunTime()
		const cases = {
			auto: time.now <= time.rise || time.now > time.set ? 'dark' : '',
			system: 'autodark',
			enable: 'dark',
			disable: '',
		}

		document.body.setAttribute('class', cases[option])
	}

	if (event) {
		apply(event)
		chrome.storage.sync.set({ dark: event })
		return
	}

	try {
		apply(init)
	} catch (e) {
		errorMessage('Dark mode somehow messed up', e)
	}
}

function searchbar(event, that, init) {
	const domsearchbar = id('searchbar')
	const emptyButton = id('sb_empty')
	const submitButton = id('sb_submit')

	const display = (value) => id('sb_container').setAttribute('class', value ? 'shown' : 'hidden')
	const setEngine = (value) => domsearchbar.setAttribute('engine', value)
	const setRequest = (value) => domsearchbar.setAttribute('request', stringMaxSize(value, 512))
	const setNewtab = (value) => domsearchbar.setAttribute('newtab', value)
	const setOpacity = (value) => {
		domsearchbar.setAttribute('style', `background: rgba(255, 255, 255, ${value}); color: ${value > 0.4 ? '#222' : '#fff'}`)

		if (value > 0.4) id('sb_container').classList.add('opaque')
		else id('sb_container').classList.remove('opaque')
	}

	function updateSearchbar() {
		chrome.storage.sync.get('searchbar', (data) => {
			switch (event) {
				case 'searchbar': {
					data.searchbar.on = that.checked
					display(that.checked)
					interfaceWidgetToggle(null, 'searchbar')
					break
				}

				case 'engine': {
					data.searchbar.engine = that.value
					clas(id('searchbar_request'), that.value === 'custom', 'shown')
					setEngine(that.value)
					break
				}

				case 'opacity': {
					data.searchbar.opacity = parseFloat(that.value)
					setOpacity(parseFloat(that.value))
					break
				}

				case 'request': {
					let val = that.value

					if (val.indexOf('%s') !== -1) {
						data.searchbar.request = stringMaxSize(val, 512)
						that.blur()
					} else if (val.length > 0) {
						val = ''
						that.setAttribute('placeholder', tradThis('%s Not found'))
						setTimeout(() => that.setAttribute('placeholder', tradThis('Search query: %s')), 2000)
					}

					setRequest(val)
					break
				}

				case 'newtab': {
					data.searchbar.newtab = that.checked
					setNewtab(that.checked)
					break
				}
			}

			if (event === 'opacity') slowRange({ searchbar: data.searchbar })
			else chrome.storage.sync.set({ searchbar: data.searchbar })
		})
	}

	function initSearchbar() {
		const { on, engine, request, newtab, opacity } = init || syncDefaults.searchbar
		try {
			display(on)
			setEngine(engine)
			setRequest(request)
			setNewtab(newtab)
			setOpacity(opacity)

			if (on) domsearchbar.focus()
		} catch (e) {
			errorMessage('Error in searchbar initialization', e)
		}
	}

	function submitSearch() {
		let searchURL = ''
		const isNewtab = domsearchbar.getAttribute('newtab') === 'true'
		const engine = domsearchbar.getAttribute('engine')
		const request = domsearchbar.getAttribute('request')
		const lang = document.documentElement.getAttribute('lang')

		// engineLocales est dans lang.js
		if (engine === 'custom') searchURL = request
		else searchURL = engineLocales[engine].base.replace('%l', engineLocales[engine][lang])

		searchURL = searchURL.replace('%s', encodeURIComponent(domsearchbar.value))

		isNewtab ? window.open(searchURL, '_blank') : (window.location = searchURL)
	}

	function toggleInputButton(toggle) {
		if (toggle) {
			emptyButton.removeAttribute('disabled')
			submitButton.removeAttribute('disabled')
		} else {
			emptyButton.setAttribute('disabled', '')
			submitButton.setAttribute('disabled', '')
		}
	}

	domsearchbar.onkeyup = function (e) {
		if (e.key === 'Enter' && this.value.length > 0) {
			submitSearch()
		}
	}

	domsearchbar.oninput = function () {
		const hasText = this.value.length > 0

		clas(emptyButton, hasText, 'shown')
		clas(submitButton, hasText, 'shown')
		toggleInputButton(hasText)
	}

	emptyButton.onclick = function () {
		domsearchbar.value = ''
		domsearchbar.focus()
		clas(this, false, 'shown')
		clas(submitButton, false, 'shown')
		toggleInputButton(false)
	}

	submitButton.onclick = function () {
		submitSearch()
	}

	event ? updateSearchbar() : initSearchbar()
}

async function quotes(event, that, init) {
	function display(value) {
		clas(id('linkblocks'), value, 'withQuotes')
		id('quotes_container').setAttribute('class', value ? 'shown' : 'hidden')
	}

	async function newQuote(lang, type) {
		try {
			if (!navigator.onLine) {
				return []
			}

			// Fetch a random quote from the quotes API
			const query = (type += type === 'classic' ? `/${lang}` : '')
			const response = await fetch('https://quotes.bonjourr.fr/' + query)
			const json = await response.json()

			if (response.ok) {
				return json
			}
		} catch (error) {
			console.warn(error)
			return []
		}
	}

	function insertToDom(values) {
		if (!values) return
		id('quote').textContent = values.content
		id('author').textContent = values.author
	}

	function controlCacheList(list, lang, type) {
		list.shift() // removes used quote
		chrome.storage.local.set({ quotesCache: list })

		if (list.length < 2) {
			newQuote(lang, type).then((list) => {
				chrome.storage.local.set({ quotesCache: list })
			})
		}

		return list
	}

	function updateSettings() {
		chrome.storage.sync.get(['lang', 'quotes'], async (data) => {
			const updated = { ...data.quotes }
			const { lang, quotes } = data

			switch (event) {
				case 'toggle': {
					const on = that.checked // to use inside storage callback
					updated.on = on

					chrome.storage.local.get('quotesCache', (local) => {
						insertToDom(local.quotesCache[0])
						display(on)
					})

					interfaceWidgetToggle(null, 'quotes')
					break
				}

				case 'author': {
					id('author').classList.toggle('alwaysVisible')
					updated.author = that.checked
					break
				}

				case 'frequency': {
					updated.frequency = that.value
					break
				}

				case 'type': {
					updated.type = that.value

					const list = await newQuote(lang, that.value)
					chrome.storage.local.set({ quotesCache: list })

					insertToDom(list[0])
					break
				}

				case 'refresh': {
					updated.last = freqControl('set')

					chrome.storage.local.get('quotesCache', async (local) => {
						const quote = controlCacheList(local.quotesCache, lang, quotes.type)[0]
						insertToDom(quote)
					})

					break
				}
			}

			chrome.storage.sync.set({ quotes: updated })
		})
	}

	// update and quit
	if (event) {
		updateSettings()
		return
	}

	// Cache:
	// storage.local = { quotesCache: Array(20) }
	// NeedsNewQuote: Removes first element of the list
	// if list is too small, fetches new batch of quotes
	// All quotes type share the same cache
	// changing quotes type fetches new batch

	// Init
	chrome.storage.local.get('quotesCache', async (local) => {
		canDisplayInterface('quotes')

		const { lang, quotes } = init
		let needsNewQuote = freqControl('get', quotes.frequency, quotes.last)
		let cache = local.quotesCache
		let quote = {}

		if (!cache || cache?.length === 0) {
			cache = await newQuote(lang, quotes.type) // gets list
			chrome.storage.local.set({ quotesCache: cache }) // saves list

			quote = cache[0]
		}

		if (needsNewQuote) {
			quotes.last = freqControl('set') // updates last quotes timestamp
			chrome.storage.sync.set({ quotes })

			quote = controlCacheList(cache, lang, quotes.type)[0] // has removed last quote from cache
		}

		// quotes off, just quit
		if (init?.quotes?.on === false) {
			return
		}

		quote = cache[0] // all conditions passed, cache is safe to use

		// Displays
		if (quotes.author) id('author').classList.add('alwaysVisible')
		insertToDom(quote)
		display(true)
	})
}

function showPopup(data) {
	//
	function affiche() {
		const setReviewLink = () =>
			getBrowser() === 'chrome'
				? 'https://chrome.google.com/webstore/detail/bonjourr-%C2%B7-minimalist-lig/dlnejlppicbjfcfcedcflplfjajinajd/reviews'
				: getBrowser() === 'firefox'
				? 'https://addons.mozilla.org/en-US/firefox/addon/bonjourr-startpage/'
				: getBrowser() === 'safari'
				? 'https://apps.apple.com/fr/app/bonjourr-startpage/id1615431236'
				: getBrowser() === 'edge'
				? 'https://microsoftedge.microsoft.com/addons/detail/bonjourr/dehmmlejmefjphdeoagelkpaoolicmid'
				: 'https://bonjourr.fr/help#%EF%B8%8F-reviews'

		const dom = {
			wrap: document.createElement('div'),
			btnwrap: document.createElement('div'),
			desc: document.createElement('p'),
			review: document.createElement('a'),
			donate: document.createElement('a'),
		}

		const closePopup = (fromText) => {
			if (fromText) {
				id('popup').classList.remove('shown')
				setTimeout(() => {
					id('popup').remove()
					setTimeout(() => (id('credit').style = ''), 400)
				}, 200)
			}
			chrome.storage.sync.set({ reviewPopup: 'removed' })
		}

		dom.wrap.id = 'popup'
		dom.desc.id = 'popup_text'
		dom.desc.textContent = tradThis(
			'Love using Bonjourr? Consider giving us a review or donating, that would help a lot! 😇'
		)

		dom.review.href = setReviewLink()
		dom.donate.href = 'https://ko-fi.com/bonjourr'

		dom.review.textContent = tradThis('Review')
		dom.donate.textContent = tradThis('Donate')

		dom.btnwrap.id = 'popup_buttons'
		dom.btnwrap.appendChild(dom.review)
		dom.btnwrap.appendChild(dom.donate)

		dom.wrap.appendChild(dom.desc)
		dom.wrap.appendChild(dom.btnwrap)

		document.body.appendChild(dom.wrap)

		id('credit').style.opacity = 0
		setTimeout(() => dom.wrap.classList.add('shown'), 200)

		dom.review.addEventListener('mousedown', () => closePopup(false))
		dom.donate.addEventListener('mousedown', () => closePopup(false))
		dom.desc.addEventListener('click', () => closePopup(true), { passive: true })
	}

	//s'affiche après 30 tabs
	if (data > 30) affiche()
	else if (typeof data === 'number') chrome.storage.sync.set({ reviewPopup: data + 1 })
	else if (data !== 'removed') chrome.storage.sync.set({ reviewPopup: 0 })
}

function modifyWeightOptions(weights, settingsDom) {
	const select = (settingsDom ? settingsDom : id('settings')).querySelector('#i_weight')
	const options = select.querySelectorAll('option')

	if (!weights || weights.length === 0) {
		options.forEach((option) => (option.style.display = 'block'))
		return true
	}

	// Theres weights
	else {
		// filters
		if (weights.includes('regular')) weights[weights.indexOf('regular')] = '400'
		weights = weights.map((aa) => parseInt(aa))

		// toggles selects
		if (options) {
			options.forEach(
				(option) => (option.style.display = weights.indexOf(parseInt(option.value)) !== -1 ? 'block' : 'none')
			)
		}
	}
}

function safeFont(settingsDom) {
	const is = safeFontList
	let toUse = is.fallback
	const hasUbuntu = document.fonts.check('16px Ubuntu')
	const notAppleOrWindows = !testOS.mac && !testOS.windows && !testOS.ios

	if (testOS.windows) toUse = is.windows
	else if (testOS.android) toUse = is.android
	else if (testOS.mac || testOS.ios) toUse = is.apple
	else if (notAppleOrWindows && hasUbuntu) toUse = is.linux

	if (settingsDom) {
		settingsDom.querySelector('#i_customfont').setAttribute('placeholder', toUse.placeholder)
		modifyWeightOptions(toUse.weights, settingsDom)
	}

	return toUse
}

function customFont(init, event) {
	function setSize(val) {
		dominterface.style.fontSize = val / 16 + 'em' // 16 is body px size
	}

	function setFamily(family, fontface) {
		id('fontstyle').textContent = fontface
		id('clock').style.fontFamily = '"' + family + '"'
		id('credit').style.fontFamily = '"' + family + '"'
		dominterface.style.fontFamily = '"' + family + '"'
		canDisplayInterface('fonts')
	}

	function setWeight(family, weight) {
		weight = parseInt(weight)

		if (weight) {
			const list = safeFont().weights
			dominterface.style.fontWeight = weight
			id('searchbar').style.fontWeight = weight

			// Default bonjourr lowers font weight on clock (because we like it)
			const loweredWeight = weight > 100 ? list[list.indexOf(weight) - 1] : weight
			id('clock').style.fontWeight = family ? weight : loweredWeight
		}
	}

	async function setFontface(url) {
		const resp = await fetch(url)
		const text = await resp.text()
		const fontface = text.replace(/(\r\n|\n|\r|  )/gm, '')
		chrome.storage.local.set({ fontface })

		return fontface
	}

	function updateFont(event) {
		function fetchFontList(callback) {
			chrome.storage.local.get('googleFonts', async (local) => {
				//
				// Get list from storage
				if (local.googleFonts && !local.googleFonts?.error) {
					callback(local.googleFonts)
					return
				}

				// Get list from API if browser is online
				if (navigator.onLine) {
					const a = 'QUl6YVN5QWt5M0pZYzJyQ09MMWpJc3NHQmdMcjFQVDR5VzE1ak9r'
					const url = 'https://www.googleapis.com/webfonts/v1/webfonts?sort=popularity&key=' + window.atob(a)
					const resp = await fetch(url)

					if (!resp.ok) return // return nothing if smth wrong, will try to fetch next time

					const json = await resp.json()
					chrome.storage.local.set({ googleFonts: json })

					callback(json)
				}
			})
		}

		function removeFont() {
			id('fontstyle').textContent = ''
			id('clock').style.fontFamily = ''
			id('credit').style.fontFamily = ''
			dominterface.style.fontFamily = ''

			// weights
			const baseWeight = testOS.windows ? '400' : '300'
			dominterface.style.fontWeight = baseWeight
			id('searchbar').style.fontWeight = baseWeight
			id('clock').style.fontWeight = ''

			id('i_weight').value = baseWeight

			return { url: '', family: '', availWeights: [], weight: baseWeight }
		}

		async function changeFamily(json, family) {
			//
			// Cherche correspondante
			const dom = id('i_customfont')
			const font = json.items.filter((font) => font.family.toUpperCase() === family.toUpperCase())

			// One font has been found
			if (font.length > 0) {
				const availWeights = font[0].variants.filter((variant) => !variant.includes('italic'))
				const defaultWeight = availWeights.includes('regular') ? 400 : availWeights[0]
				const url = encodeURI(`https://fonts.googleapis.com/css?family=${font[0].family}:${defaultWeight}`)
				const fontface = await setFontface(url)

				setFamily(font[0].family, fontface)
				setWeight(font[0].family, 400)
				modifyWeightOptions(availWeights, null, true)
				id('i_weight').value = '400'

				if (dom) dom.blur()
				return { url, family: font[0].family, availWeights, weight: 400 }
			}

			// No fonts found
			else {
				dom.value = ''
				safeFont(id('settings'))
				return { url: '', family: '', availWeights: [], weight: testOS.windows ? '400' : '300' }
			}
		}

		if (event.autocomplete) {
			fetchFontList(function fillFamilyInput(json) {
				if (!json) return

				const fragment = new DocumentFragment()

				json.items.forEach(function addOptions(item) {
					const option = document.createElement('option')

					option.textContent = item.family
					option.setAttribute('value', item.family)
					fragment.appendChild(option)
				})

				event.settingsDom.querySelector('#dl_fontfamily').appendChild(fragment)
			})

			return
		}

		chrome.storage.sync.get('font', async (data) => {
			let font = data.font

			if (event.size) {
				font.size = event.size
				setSize(event.size)
				slowRange({ font: font }, 200)
				return
			}

			if (event.weight) {
				if (font.url) {
					font.url = font.url.slice(0, font.url.lastIndexOf(':') + 1)
					font.url += event.weight
					setFamily(font.family, await setFontface(font.url))
				}

				// If nothing, removes custom font
				else font.weight = event.weight

				setWeight(font.family, event.weight)
				slowRange({ font: font }, 200)
				return
			}

			if (event.family === '') {
				safeFont(id('settings'))
				slowRange({ font: { size: font.size, ...removeFont() } }, 200)
				chrome.storage.local.remove('fontface')
				return
			}

			if (event.family) {
				fetchFontList(async (json) => {
					slowRange({ font: { size: font.size, ...(await changeFamily(json, event.family)) } }, 200)
				})
			}
		})
	}

	if (event) {
		updateFont(event)
		return
	}

	// init
	try {
		setSize(init.size)
		setWeight(init.family, init.weight)

		// Sets family
		if (init.family === '') return

		chrome.storage.local.get('fontface', async ({ fontface }) => {
			setFamily(init.family, fontface || (await setFontface(init.url))) // fetch font-face data if none in storage
		})
	} catch (e) {
		errorMessage('Custom fonts failed to start', e)
	}
}

function textShadow(init, event) {
	const potency = init ? init : event
	id('interface').style.textShadow = `1px 2px 6px rgba(0, 0, 0, ${potency})`

	if (event) slowRange({ textShadow: potency })
}

function customCss(init, event) {
	const styleHead = id('styles')

	if (init) styleHead.textContent = init

	if (event) {
		switch (event.is) {
			case 'styling': {
				const val = stringMaxSize(event.val, 8080)
				styleHead.textContent = val
				slowRange({ css: val }, 500)
				break
			}

			case 'resize': {
				slowRange({ cssHeight: event.val }, 500)
				break
			}
		}
	}
}

function hideElem(init, buttons, that) {
	const IDsList = [
		['time', ['time-container', 'date']],
		['main', ['greetings', 'description', 'tempContainer']],
		['linkblocks', ['linkblocks']],
		['showSettings', ['showSettings']],
	]

	// Returns { row, col } to naviguate [[0, 0], [0, 0, 0]] etc.
	const getEventListPosition = (that) => ({
		row: parseInt(that.getAttribute('he_row')),
		col: parseInt(that.getAttribute('he_col')),
	})

	function toggleElement(dom, hide) {
		if (hide) id(dom).classList.add('he_hidden')
		else id(dom).classList.remove('he_hidden')
	}

	function isEverythingHidden(list, row) {
		const filtered = list[row].filter((el) => el === 1)
		return filtered.length === list[row].length
	}

	function initializeHiddenElements(list) {
		list.forEach((row, row_i) => {
			const parent = IDsList[row_i][0]

			if (isEverythingHidden(list, row_i)) toggleElement(parent, true)

			// Hide children
			row.forEach((child, child_i) => {
				const childid = IDsList[row_i][1][child_i]
				if (!!child) toggleElement(childid, true)
			})
		})
	}

	// startup initialization
	if (!that && !buttons && validateHideElem(init)) {
		try {
			initializeHiddenElements(init)
		} catch (e) {
			errorMessage('Hide failed on init', e)
		}
	}

	// Settings buttons initialization
	else if (buttons) {
		chrome.storage.sync.get('hide', (data) => {
			try {
				data.hide = validateHideElem(data.hide) ? data.hide : [[0, 0], [0, 0, 0], [0], [0]]
				buttons.forEach((button) => {
					const pos = getEventListPosition(button)
					if (data.hide[pos.row][pos.col] === 1) button.classList.toggle('clicked')
				})
			} catch (e) {
				errorMessage('Hide buttons failed', e)
			}
		})
	}

	// Event
	else {
		chrome.storage.sync.get(['weather', 'hide'], (data) => {
			data.hide = validateHideElem(data.hide) ? data.hide : [[0, 0], [0, 0, 0], [0], [0]]

			const pos = getEventListPosition(that)
			const state = that.classList.contains('clicked')
			const child = IDsList[pos.row][1][pos.col]
			const parent = IDsList[pos.row][0]

			// Update hidden list
			data.hide[pos.row][pos.col] = state ? 1 : 0
			chrome.storage.sync.set({ hide: data.hide })

			// Re-activates weather
			if (!state && pos.row === 1 && pos.col > 0) weather(null, null, data)

			// Toggle children and parent if needed
			toggleElement(child, state)
			toggleElement(parent, isEverythingHidden(data.hide, pos.row))
		})
	}
}

function canDisplayInterface(cat, init) {
	//
	// Progressive anim to max of Bonjourr animation time
	function displayInterface() {
		const domshowsettings = id('showSettings')
		let loadtime = performance.now() - loadtimeStart

		if (loadtime > 400) loadtime = 400
		loadtime = loadtime < 33 ? 0 : 400

		domshowsettings.style.transition = `opacity ${loadtime}ms`
		dominterface.style.transition = `opacity ${loadtime}ms, transform .4s`
		dominterface.style.opacity = '1'

		clas(domshowsettings, true, 'enabled')

		setTimeout(() => {
			dominterface.classList.remove('init')
			domshowsettings.classList.remove('init')
			domshowsettings.style.transition = ``
		}, loadtime + 100)
	}

	// More conditions if user is using advanced features
	if (init) {
		if (init.font?.family && init.font?.url) funcsOk.fonts = false
		if (init.quotes?.on) funcsOk.quotes = false
	}

	// Check if all funcs are ready
	else {
		funcsOk[cat] = true
		const entries = Object.entries(funcsOk)
		const res = entries.filter((val) => val[1] === true)

		if (res.length === entries.length) displayInterface()
	}
}

function sunTime(init) {
	if (init && init.lastState) {
		sunrise = init.lastState.sunrise
		sunset = init.lastState.sunset
	}

	//
	else {
		if (sunset === 0)
			return {
				now: minutator(new Date()),
				rise: 420,
				set: 1320,
			}
		else
			return {
				now: minutator(new Date()),
				rise: minutator(new Date(sunrise * 1000)),
				set: minutator(new Date(sunset * 1000)),
			}
	}
}

function onlineMobilePageUpdate() {
	chrome.storage.sync.get(['dynamic', 'waitingForPreload', 'weather', 'background_type', 'hide'], (data) => {
		const { dynamic, background_type } = data
		const dynamicNeedsImage = background_type === 'dynamic' && freqControl('get', dynamic.every, dynamic.time)

		if (dynamicNeedsImage) {
			id('background_overlay').style.opacity = 0
			unsplash(data, false)
		}

		clock(null, data)
		sunTime(data.weather)
		weather(null, null, data)
	})
}

function filterImports(data) {
	let result = { ...syncDefaults, ...data }

	// Hide elem classes changed at some point
	if (validateHideElem(data.hide)) {
		const weatherIndex = data.hide.indexOf('weather_desc')
		const widgetIndex = data.hide.indexOf('w_icon')

		if (weatherIndex >= 0) data.hide[weatherIndex] = 'description'
		if (widgetIndex >= 0) data.hide[widgetIndex] = 'widget'
	} else {
		hide = [[0, 0], [0, 0, 0], [0], [0]]
	}

	// <1.9.0 searchbar options was boolean
	if (typeof data.searchbar === 'boolean') {
		result.on = sb
		result.newtab = data.searchbar_newtab || false
		result.engine = data.searchbar_engine ? data.searchbar_engine.replace('s_', '') : 'google'
	}

	// Filter links to remove alias and give random ids
	try {
		function linksFilter(sync) {
			const aliasKeyList = Object.keys(sync).filter((key) => key.match('alias:'))

			sync.links?.forEach(({ title, url, icon }, i) => {
				const id = 'links' + randomString(6)
				const filteredIcon = icon.startsWith('alias:') ? sync[icon] : icon

				sync[id] = { _id: id, order: i, title, icon: filteredIcon, url }
			})

			aliasKeyList.forEach((key) => delete sync[key]) // removes <1.13.0 aliases
			delete sync.links // removes <1.13.0 links array

			return sync
		}
		result = linksFilter(result)
	} catch (e) {
		errorMessage('Messed up in filter imports', e)
	}

	return result
}

function interfaceWidgetToggle(init, event) {
	const toggleEmpty = (is) => clas(id('widgets'), is, 'empty')

	// Event is a string of the widget name to toggle
	if (event) {
		chrome.storage.sync.get(['searchbar', 'quotes', 'quicklinks'], (data) => {
			let displayed = {
				links: data.quicklinks,
				quotes: data.quotes.on,
				searchbar: data.searchbar.on,
			}

			displayed[event] = !displayed[event] // toggles relevent widget
			toggleEmpty(!(displayed.links || displayed.quotes || displayed.searchbar)) // checks if all values are false
		})

		return
	}

	toggleEmpty(!(init.quicklinks || init.searchbar.on || init.quotes.on)) // if one is true, not empty
}

function startup(data) {
	traduction(null, data.lang)
	canDisplayInterface(null, data)

	sunTime(data.weather)
	weather(null, null, data)

	customFont(data.font)
	textShadow(data.textShadow)

	favicon(data.favicon)
	tabTitle(data.tabtitle)
	clock(null, data)
	darkmode(data.dark, null)
	searchbar(null, null, data.searchbar)
	quotes(null, null, data)
	showPopup(data.reviewPopup)

	customCss(data.css)
	hideElem(data.hide)
	initBackground(data)
	quickLinks(null, null, data)
	interfaceWidgetToggle(data)

	setTimeout(() => settingsInit(data), 200)
}

const dominterface = id('interface'),
	isExtension = detectPlatform() !== 'online',
	funcsOk = {
		clock: false,
		links: false,
	}

let lazyClockInterval = setTimeout(() => {}, 0),
	localIsLoading = false,
	loadtimeStart = performance.now(),
	sunset = 0,
	sunrise = 0

window.onload = function () {
	isExtension // On settings changes, update export code
		? chrome.storage.onChanged.addListener(() => updateExportJSON())
		: (window.onstorage = () => updateExportJSON())

	setInterval(() => {
		// Checks every 5 minutes if weather needs update
		navigator.onLine ? chrome.storage.sync.get(['weather', 'hide'], (data) => weather(null, null, data)) : ''
	}, 5 * 60 * 1000)

	// For Mobile that caches pages for days
	if (mobilecheck()) {
		document.addEventListener('visibilitychange', () => onlineMobilePageUpdate())
	}

	// Only on Online / Safari
	if (detectPlatform() === 'online') {
		if ('serviceWorker' in navigator) {
			navigator.serviceWorker.register('/service-worker.js')
		}

		// PWA install trigger (30s interaction default)
		let promptEvent
		window.addEventListener('beforeinstallprompt', function (e) {
			promptEvent = e
		})

		// Safari overflow fix
		// Todo: add safari condition
		const appHeight = () => document.documentElement.style.setProperty('--app-height', `${window.innerHeight}px`)

		window.addEventListener('resize', appHeight)
		appHeight()

		if (testOS.ios && navigator.userAgent.includes('Firefox')) {
			// Fix for opening tabs Firefox iOS
			let globalID
			function triggerAnimationFrame() {
				appHeight()
				globalID = requestAnimationFrame(triggerAnimationFrame)
			}

			window.requestAnimationFrame(triggerAnimationFrame)
			setTimeout(function () {
				cancelAnimationFrame(globalID)
			}, 500)
		}
	}

	try {
		chrome.storage.sync.get(null, (data) => {
			const isImport = sessionStorage.isImport === 'true'
			const versionChange = data?.about?.version !== syncDefaults.about.version

			// First Startup, chrome.storage is null
			if (Object.keys(data).length === 0) {
				data = syncDefaults
				document.documentElement.setAttribute('lang', defaultLang())
				chrome.storage.local.set(localDefaults)
				chrome.storage.sync.set(isExtension ? data : { import: data })
			}

			// Import
			if (isImport) {
				// needs local to migrate backgrounds (1.13.2 => 1.14.0)
				chrome.storage.local.get(null, (local) => {
					local = localDataMigration(local)
					data = filterImports(data)
					sessionStorage.removeItem('isImport')

					// Change version in here
					// Only after "different version" startup is triggered
					data.about = { browser: detectPlatform(), version: syncDefaults.about.version }

					chrome.storage.sync.clear()
					chrome.storage.sync.set(isExtension ? data : { import: data })

					// (can be removed): updates local for 1.13.2 => 1.14.0
					if (isExtension) {
						chrome.storage.local.clear()
						chrome.storage.local.set({ ...local }, () => startup(data))
					} else {
						localStorage.bonjourrBackgrounds = JSON.stringify(local)
						startup(data)
					}
					// end (can be removed)
					// startup(data)
				})

				return
			}

			// Update
			if (versionChange) {
				// Is at least 1.14.0, no filtering to do, just update version
				chrome.storage.sync.set({
					quicklinks: true,
					about: { browser: detectPlatform(), version: syncDefaults.about.version },
				})
			}

			startup(data)
		})
	} catch (e) {
		errorMessage('Could not load chrome storage on startup', e)
	}
}<|MERGE_RESOLUTION|>--- conflicted
+++ resolved
@@ -387,7 +387,6 @@
 				elem.addEventListener('touchstart', startHandler, { passive: true })
 				elem.addEventListener('touchend', endHandler, { passive: true })
 			})()
-<<<<<<< HEAD
 	}
 
 	function linksDragging() {
@@ -517,8 +516,6 @@
 
 		domlinkblocks.onmouseup = endDrag
 		domlinkblocks.onmouseout = endDrag
-=======
->>>>>>> d3a45d74
 	}
 
 	function editEvents() {
