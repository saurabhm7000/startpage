//gpg signed commit test again

var stillActive = false;
const INPUT_PAUSE = 700;
const BLOCK_LIMIT = 16;
const WEATHER_API_KEY = ["YTU0ZjkxOThkODY4YTJhNjk4ZDQ1MGRlN2NiODBiNDU=", "Y2U1M2Y3MDdhZWMyZDk1NjEwZjIwYjk4Y2VjYzA1NzE=", "N2M1NDFjYWVmNWZjNzQ2N2ZjNzI2N2UyZjc1NjQ5YTk="];
const DATE = new Date();
const HOURS = DATE.getHours();
const CREDITS = [
	{
		"title": "Santa Monica",
		"artist": "Avi Richards",
		"url": "https://unsplash.com/photos/KCgADeYejng",
		"id": "avi-richards-beach"
	},
	{
		"title": "Waimea Canyon",
		"artist": "Tyler Casey",
		"url": "https://unsplash.com/photos/zMyZrfcLXQE",
		"id": "tyler-casey-landscape"
	},
	{
		"title": "Fern",
		"artist": "Tahoe Beetschen",
		"url": "https://unsplash.com/photos/Tlw9fp2Z-8g",
		"id": "tahoe-beetschen-ferns"
	},
	{
		"title": "iOS 13 wallpaper",
		"artist": "Apple",
		"url": "https://www.apple.com/ios/ios-13-preview/",
		"id": "ios13_light"
	}];


id = name => document.getElementById(name);
cl = name => document.getElementsByClassName(name);
setClass = (that, val) => that.setAttribute("class", val);


//c'est juste pour debug le storage
function deleteBrowserStorage() {
	chrome.storage.sync.clear(() => {
		localStorage.clear();
	});
}

//c'est juste pour debug le storage
function getBrowserStorage() {
	chrome.storage.sync.get(null, (data) => {
		console.log(data);
	});
}
//c'est juste pour debug le storage
function getBlob() {
	chrome.storage.local.get(null, (data) => {
		console.log(data);
	});
}

function slow(that) {

	that.setAttribute("disabled", "");

	stillActive = setTimeout(() => {

		that.removeAttribute("disabled");

		clearTimeout(stillActive);
		stillActive = false;
	}, INPUT_PAUSE);
}

function traduction() {

	let trns = document.getElementsByClassName('trn');
	let local = localStorage.lang || "en";
	let dom = [];

	if (local !== "en") {

		for (let k = 0; k < trns.length; k++) {

			if (dict[trns[k].innerText])
				dom.push(dict[trns[k].innerText][localStorage.lang]);
			else
				return false;
		}

		for (let i in trns) {
			trns[i].innerText = dom[i]
		}
	}
}

function tradThis(str) {

	let lang = localStorage.lang || "en";

	return (lang === "en" ? str : dict[str][localStorage.lang])
}

function clock(that) {

	//pour gerer timezone
	//prendre le timezone du weather
	//le diviser par 60 * 60
	//rajouter le résultat à l'heure actuelle

	var format;

	function start() {

		fixSmallMinutes = min => (min < 10 ? "0" + min : min);

		is12hours = hour => (hour > 12 ? hour -= 12 : (hour === 0 ? hour = 12 : hour));

		let h = new Date().getHours();
		let m = fixSmallMinutes(new Date().getMinutes());

		if (format === 12) h = is12hours(h);

		id('clock').innerText = h + ":" + m;

		sessionStorage.timesup = setTimeout(start, 5000);
	}

	function change(twelve) {

		clearTimeout(sessionStorage.timesup);

		format = (twelve ? 12 : 24);

		start();

		//enregistre partout suivant le format
		chrome.storage.sync.set({"clockformat": format});
		localStorage.clockformat = format;
	}

	if (that) change(that.checked);
	else {
		format = parseInt(localStorage.clockformat);
		start();
	}
}

function date() {

	const days = ["Sunday","Monday","Tuesday","Wednesday","Thursday","Friday","Saturday"];
	const months = ["January","February","March","April","May","June","July","August","September","October","November","December"];

	//la date defini l'index dans la liste des jours et mois pour l'afficher en toute lettres
	id("jour").innerText = tradThis(days[DATE.getDay()]);
	id("chiffre").innerText = DATE.getDate();
	id("mois").innerText = tradThis(months[DATE.getMonth()]);
}

function greetings() {
	let h = DATE.getHours();
	let message;

	if (h > 6 && h < 12) {
		message = tradThis('Good Morning');
	} else if (h >= 12 && h < 18) {
		message = tradThis('Good Afternoon');
	} else if (h >= 18 && h <= 23) {
		message = tradThis('Good Evening');
	} else {
		message = tradThis('Good Night');
	}

	id("greetings").innerText = message;
}

function quickLinks(event, that) {

	let stillActive = false, canRemove = false;

	//initialise les blocs en fonction du storage
	//utilise simplement une boucle de appendblock
	function initblocks() {

		chrome.storage.sync.get("links", (data) => {

			let array = data.links || false;

			if (array) {

				//1.6 fix
				//if (data.links[0].icon.includes("https://besticon-demo.herokuapp.com")) {
					//oldFaviconFix();
				//}

				for (let i in array) {
					appendblock(array[i], i, array);
				}
			}
		});

		id("interface").onmousedown = function stopwiggle(e) {

			//si c'est wiggly, accepte de le déwiggler
			if (canRemove) {

				let isStoppable = true;
				let parent = e.target;

				while (parent !== null) {

					//console.log(parent);
					parent = parent.parentElement ;
					if (parent && parent.id === "linkblocks") isStoppable = false;
				}

				if (isStoppable) wiggle(this, false);
			}
		}
	}

	function appendblock(arr, index, links) {

		//console.log(arr)
		let icon = (arr.icon.length > 0 ? arr.icon : "src/images/loading.gif");

		//le DOM du block
		let b = `<div class='block' source='${arr.url}'><div class='l_icon_wrap'><button class='remove'><img src='src/images/icons/x.png' /></button><img class='l_icon' src='${icon}'></div><span>${arr.title}</span></div>`;

		//ajoute un wrap
		let block_parent = document.createElement('div');
		block_parent.setAttribute("class", "block_parent");
		block_parent.innerHTML = b;

		//l'ajoute au dom
		id("linkblocks").appendChild(block_parent);

		//met les events au dernier elem rajouté
		addEvents(id("linkblocks").lastElementChild);

		//si online et l'icon charge, en rechercher une
		if (window.navigator.onLine && icon === "src/images/loading.gif")
			addIcon(id("linkblocks").lastElementChild, arr, index, links);
	}

	function addEvents(elem) {

		//wow
		let remove = elem.firstElementChild.firstElementChild.firstElementChild;

		elem.oncontextmenu = function(e) {
			e.preventDefault();
			wiggle(this, true);
		}

		elem.onmouseup = function(e) {
			openlink(this, e);
		}

		remove.onmouseup = function(e) {
			removeblock(this, e)
		}
	}

	function wiggle(that, on) {

		/*console.log(that)
		console.log(on)*/

		let bl = cl("block");

		if (on) {
			for (let i = 0; i < bl.length; i++) {
				bl[i].setAttribute("class", "block wiggly");
				bl[i].children[0].children[0].setAttribute("class", "remove visible");
			}
			canRemove = true;
		} else {
			for (let i = 0; i < bl.length; i++) {
				bl[i].setAttribute("class", "block");
				bl[i].children[0].children[0].setAttribute("class", "remove");
			}
			canRemove = false;
		}
	}

	function removeblock(that, e) {

		console.log(that);
		var bp = that.parentElement.parentElement.parentElement;
		var sibling = bp;
		var count = -2;

		//trouve l'index avec le nombre d'elements dans linkblocks
		while (sibling.id !== "hiddenlink" || count === 16) {

			sibling = sibling.previousSibling;
			count++;
		}

		chrome.storage.sync.get(["links", "searchbar"], (data) => {

			function ejectIntruder(arr) {

				if (arr.length === 1) {
					return []
				}

				if (count === 0) {

					arr.shift();
					return arr;
				}
				else if (count === arr.length) {

					arr.pop();
					return arr;
				}
				else {

					arr.splice(count, 1);
					return arr;
				}
			}

			var linkRemd = ejectIntruder(data.links);

			//si on supprime un block quand la limite est atteinte
			//réactive les inputs
			if (linkRemd.length === BLOCK_LIMIT - 1) {

				id("i_url").removeAttribute("disabled");
			}

			//enleve le html du block
			var block_parent = id("linkblocks").children[count + 1];
			block_parent.setAttribute("class", "block_parent removed");

			setTimeout(function() {

				id("linkblocks").removeChild(block_parent);

				//enleve linkblocks si il n'y a plus de links
				if (linkRemd.length === 0) {
					id("linkblocks").style.visibility = "hidden";
					searchbarFlexControl(data.searchbar, 0);
				}
			}, 200);

			chrome.storage.sync.set({"links": linkRemd});
		});
	}

	function addIcon(elem, arr, index, links) {

		function faviconXHR(url) {

			return new Promise(function(resolve, reject) {

				var xhr = new XMLHttpRequest();
				xhr.open('GET', url, true);

				xhr.onload = function() {

					if (xhr.status >= 200 && xhr.status < 400) {
						resolve(JSON.parse(this.response))
					}
				}

				xhr.onerror = reject;
				xhr.send()
			})
		}

		function filterIcon(json) {
			//prend le json de favicongrabber et garde la meilleure

			var s = 0;
			var a, b = 0;

			//garde la favicon la plus grande
			for (var i = 0; i < json.icons.length; i++) {

				if (json.icons[i].sizes) {

					a = parseInt(json.icons[i].sizes);

					if (a > b) {
						s = i;
						b = a;
					}

				//si il y a une icone android ou apple, la prendre direct
				} else if (json.icons[i].src.includes("android-chrome") || json.icons[i].src.includes("apple-touch")) {
					return json.icons[i].src;
				}
			}

			//si l'url n'a pas d'icones, utiliser besticon
			if (json.icons.length === 0) {
				return "https://besticon.herokuapp.com/icon?url=" + json.domain + "&size=80"
			} else {
				return json.icons[s].src;
			}
		}

		//prend le domaine de n'importe quelle url
		var a = document.createElement('a');
		a.href = arr.url;
		var hostname = a.hostname;

		faviconXHR("https://favicongrabber.com/api/grab/" + hostname).then((icon) => {

			var img = elem.firstElementChild.firstElementChild.children[1];
			var icn = filterIcon(icon);
			img.src = icn;

			links[index].icon = icn;
			chrome.storage.sync.set({"links": links});
		})
	}

	function linkSubmission() {

		function submissionError(erreur) {

			//affiche le texte d'erreur
			id("wrongURL").innerText = erreur[1];
			id("wrongURL").style.display = "block";
			id("wrongURL").style.opacity = 1;

			setTimeout(function() {
				id("wrongURL").style.display = "none";
			}, 2000);
		}

		function filterUrl(str) {

			//var ipReg = /^(25[0-5]|2[0-4][0-9]|[01]?[0-9][0-9]?)\.(25[0-5]|2[0-4][0-9]|[01]?[0-9][0-9]?)\.(25[0-5]|2[0-4][0-9]|[01]?[0-9][0-9]?)\.(25[0-5]|2[0-4][0-9]|[01]?[0-9][0-9]?)(\/[-a-zA-Z0-9@:%._\+~#=]{2,256})?$/;
			//var reg = /https?:\/\/(www\.)?[-a-zA-Z0-9@:%._\+~#=]{2,256}\.[a-z]{2,10}\b([-a-zA-Z0-9@:%_\+.~#?&//=]*)/g;
			let reg = new RegExp("^(http|https)://", "i");

			//config ne marche pas
			if (str.startsWith("about:") || str.startsWith("chrome://")) {
				return [str, "Bonjourr doesn't have permissions to access browser urls"];
			}

			if (str.startsWith("file://")) {
				return str;
			}

			//premier regex pour savoir si c'est http
			if (!str.match(reg)) {
				str = "http://" + str;
			}

			//deuxieme pour savoir si il est valide (avec http)
			if (str.match(reg)) {
				return str.match(reg).input;
			} else {
				return [str, "URL not valid"];
			}
		}

		function saveLink(lll) {

			slow(id("i_url"));

			//remet a zero les inputs
			id("i_title").value = "";
			id("i_url").value = "";

			let full = false;

			chrome.storage.sync.get(["links", "searchbar"], (data) => {

				let arr = [];

				//array est tout les links + le nouveau
				if (data.links && data.links.length > 0) {

					if (data.links.length < BLOCK_LIMIT - 1) {

						arr = data.links;
						arr.push(lll);

					} else {
						full = true;
					}

				//array est seulement le link
				} else {
					arr.push(lll);
					id("linkblocks").style.visibility = "visible";
					searchbarFlexControl(data.searchbar, 1);
				}

				//si les blocks sont moins que 16
				if (!full) {
					chrome.storage.sync.set({"links": arr});
					//console.log(lll);
					appendblock(lll, arr.length - 1, arr);
				} else {

					//desactive tout les input url
					id("i_url").setAttribute("disabled", "disabled");
					submissionError([id("i_url").value, "No more than 16 links"]);
				}
			});
		}

		titleControl = t => (t.length > 42 ? t.slice(0, 42) + "..." : t);

		//append avec le titre, l'url ET l'index du bloc

		let links = {
			title: titleControl(id("i_title").value),
			url: filterUrl(id("i_url").value),
			icon: ""
		}

		//si l'url filtré est juste
		if (typeof(links.url) !== "object" && links.url) {

			//et l'input n'a pas été activé ya -1s
			if (!stillActive) saveLink(links);

		} else {
			if (url.length > 0) submissionError(filtered);
		}
	}

	function openlink(that, e) {

		if (!canRemove) {

			let source = that.children[0].getAttribute("source");
			let wiggly = that.children[0].getAttribute("class") === "block wiggly";

			if (e.which === 3 || wiggly) return false;

			chrome.storage.sync.get("linknewtab", (data) => {

				if (data.linknewtab) {

					chrome.tabs.create({
						url: source
					});

				} else {

					if (e.which === 2) {

						chrome.tabs.create({
							url: source
						});

					} else {

						id("hiddenlink").setAttribute("href", source);
						id("hiddenlink").setAttribute("target", "_self");
						id("hiddenlink").click();
					}
				}
			});
		}
	}

	if (event === "input") {
		if (that.which === 13) linkSubmission();
	}
	else if (event === "button") {
		linkSubmission();
	}
	else if (event === "linknewtab") {
		if (that.checked) {
			chrome.storage.sync.set({"linknewtab": true});
			id("hiddenlink").setAttribute("target", "_blank");
		} else {
			chrome.storage.sync.set({"linknewtab": false});
			id("hiddenlink").setAttribute("target", "_blank");
		}
	}
	else {
		initblocks();
	}
}

function weather(event, that) {

	function cacheControl() {

		chrome.storage.sync.get(["weather", "lang"], (data) => {

			let now = Math.floor(DATE.getTime() / 1000);
			let param = (data.weather ? data.weather : "");

			if (data.weather && data.weather.lastCall) {


				//si weather est vieux d'une demi heure (1800s)
				//ou si on change de lang
				//faire une requete et update le lastcall
				if (sessionStorage.lang || now > data.weather.lastCall + 1800) {

					dataHandling(param.lastState);
					request(param, "current");

					//si la langue a été changé, suppr
					if (sessionStorage.lang) sessionStorage.removeItem("lang");

				} else {

					dataHandling(param.lastState);
				}

				//high ici
				if (data.weather && data.weather.fcDay === (new Date).getDay()) {
					id("temp_max").innerText = data.weather.fcHigh + "°";
				} else {
					request(data.weather, "forecast");
				}

			} else {

				//initialise a Paris + Metric
				//c'est le premier call, requete + lastCall = now
				initWeather();
			}
		});
	}


	function initWeather() {

		var param = {
			city: "Paris",
			ccode: "FR",
			location: false,
			unit: "metric"
		};

		navigator.geolocation.getCurrentPosition((pos) => {

			param.location = [];

			//update le parametre de location
			param.location.push(pos.coords.latitude, pos.coords.longitude);
			chrome.storage.sync.set({"weather": param});

			chrome.storage.sync.set({"weather": param});

			request(param, "current");
			request(param, "forecast");

		}, (refused) => {

			param.location = false;

			chrome.storage.sync.set({"weather": param});

			request(param, "current");
			request(param, "forecast");
		});
	}


	function request(arg, wCat) {


		function urlControl(arg, forecast) {

			var url = 'https://api.openweathermap.org/data/2.5/';


			if (forecast)
				url += "forecast?appid=" + atob(WEATHER_API_KEY[0]);
			else
				url += "weather?appid=" + atob(WEATHER_API_KEY[1]);


			//auto, utilise l'array location [lat, lon]
			if (arg.location) {
				url += `&lat=${arg.location[0]}&lon=${arg.location[1]}`;
			} else {
				url += `&q=${encodeURI(arg.city)},${arg.ccode}`;
			}

			url += `&units=${arg.unit}&lang=${localStorage.lang}`;

			return url;
		}


		function weatherResponse(parameters, response) {

			//sauvegarder la derniere meteo
			var now = Math.floor(DATE.getTime() / 1000);
			var param = parameters;
			param.lastState = response;
			param.lastCall = now;
			chrome.storage.sync.set({"weather": param});

			//la réponse est utilisé dans la fonction plus haute
			dataHandling(response);
		}


		function forecastResponse(parameters, response) {

			function findHighTemps(d) {

				var i = 0;
				var newDay = new Date(d.list[0].dt_txt).getDay();
				var currentDay = newDay;
				var arr = [];


				//compare la date toute les 3h (list[i])
				//si meme journée, rajouter temp max a la liste

				while (currentDay == newDay && i < 10) {

					newDay = new Date(d.list[i].dt_txt).getDay();
					arr.push(d.list[i].main.temp_max);

					i += 1;
				}

				var high = Math.floor(Math.max(...arr));

				//renvoie high
				return [high, currentDay];
			}

			var fc = findHighTemps(response);

			//sauvegarder la derniere meteo
			var param = parameters;
			param.fcHigh = fc[0];
			param.fcDay = fc[1];
			chrome.storage.sync.set({"weather": param});

			id("temp_max").innerText = param.fcHigh + "°";
		}

		var url = (wCat === "current" ? urlControl(arg, false) : urlControl(arg, true));

		var request_w = new XMLHttpRequest();
		request_w.open('GET', url, true);

		request_w.onload = function() {

			var resp = JSON.parse(this.response);

			if (request_w.status >= 200 && request_w.status < 400) {

				if (wCat === "current") {
					weatherResponse(arg, resp);
				}
				else if (wCat === "forecast") {
					forecastResponse(arg, resp);
				}

			} else {
				submissionError(resp.message);
			}
		}

		request_w.send();
	}


	function dataHandling(data) {

		function getIcon() {
			//si le soleil est levé, renvoi jour
			//le renvoie correspond au nom du répertoire des icones jour / nuit
			function dayOrNight(sunset, sunrise) {
				let ss = new Date(sunset * 1000);
				let sr = new Date(sunrise * 1000);

				return (HOURS > sr.getHours() && HOURS < ss.getHours() ? "day" : "night")
			}

			//prend l'id de la météo et renvoie une description
			//correspond au nom de l'icone (+ .png)
			function imgId(c) {

				let temp, codes = {
					"thunderstorm": 200,
					"lightdrizzle": 300,
					"showerdrizzle": 302,
					"lightrain": 500,
					"showerrain": 502,
					"snow": 602,
					"mist": 701,
					"clearsky": 800,
					"fewclouds": 801,
					"brokenclouds": 803
				}

				for(let key in codes) {

					if (c >= codes[key]) temp = key;
				}

				return temp || "clearsky";
			}

			let d_n = dayOrNight(data.sys.sunset, data.sys.sunrise);
			let weather_id = imgId(data.weather[0].id);
	 		let icon_src = `src/images/weather/${d_n}/${weather_id}.png`;
	 		id("widget").setAttribute("src", icon_src);
	 		id("widget").setAttribute("class", "w_icon shown");

	 		return new Promise(resolve => {
				resolve(true)
			})
		}

		function getDescription() {

			//pour la description et temperature
			//Rajoute une majuscule à la description
			let meteoStr = data.weather[0].description;
			meteoStr = meteoStr[0].toUpperCase() + meteoStr.slice(1);
			id("desc").innerText = meteoStr + ".";


			//si c'est l'après midi (apres 12h), on enleve la partie temp max
			let dtemp, wtemp;

			if (HOURS < 12) {

				//temp de desc et temp de widget sont pareil
				dtemp = wtemp = Math.floor(data.main.temp) + "°";
				id("temp_max_wrap").setAttribute("class", "hightemp shown");

			} else {

				//temp de desc devient temp de widget + un point
				//on vide la catégorie temp max
				wtemp = Math.floor(data.main.temp) + "°";
				dtemp = wtemp + ".";
			}

			id("temp").innerText = dtemp;
			id("widget_temp").innerText = wtemp;

			return new Promise(resolve => {
				resolve(true)
			})
		}

		getDescription();
		getIcon();
	}


	function submissionError(error) {

		//affiche le texte d'erreur
		id("wrongCity").innerText = error;
		id("wrongCity").style.display = "block";
		id("wrongCity").style.opacity = 1;

		//l'enleve si le user modifie l'input
		id("i_city").onkeydown = function() {

			id("wrongCity").style.opacity = 0;
			setTimeout(function() {
				id("wrongCity").style.display = "none";
			}, 200);
		}
	}


	function updateCity() {

		chrome.storage.sync.get(["weather"], (data) => {

			let param = data.weather;

			param.ccode = id("i_ccode").value;
			param.city = id("i_city").value;

			if (param.city.length < 2) return false;

			request(param, "current");
			request(param, "forecast");

			id("i_city").setAttribute("placeholder", param.city);
			id("i_city").value = "";
			id("i_city").blur();

			chrome.storage.sync.set({"weather": param});
		});
	}


	function updateUnit(that) {

		chrome.storage.sync.get(["weather"], (data) => {

			let param = data.weather;

			if (that.checked) {
				param.unit = "imperial";
			} else {
				param.unit = "metric";
			}

			request(param, "current");
			request(param, "forecast");

			chrome.storage.sync.set({"weather": param});
		});
	}


	function updateLocation(that) {

		chrome.storage.sync.get(["weather"], (data) => {

			let param = data.weather;
			param.location = [];

			if (that.checked) {

				that.setAttribute("disabled", "");

				navigator.geolocation.getCurrentPosition((pos) => {

					//update le parametre de location
					param.location.push(pos.coords.latitude, pos.coords.longitude);
					chrome.storage.sync.set({"weather": param});

					//request la meteo
					request(param, "current");
					request(param, "forecast");

					//update le setting
					id("sett_city").setAttribute("class", "city hidden");
					that.removeAttribute("disabled");

				}, (refused) => {

					//désactive geolocation if refused
					that.checked = false
					that.removeAttribute("disabled");

					if (!param.city) initWeather();
				});

			} else {

				id("sett_city").setAttribute("class", "city");

				id("i_city").setAttribute("placeholder", param.city);
				id("i_ccode").value = param.ccode;

				param.location = false;
				chrome.storage.sync.set({"weather": param});

				request(param, "current");
				request(param, "forecast");
			}
		});
	}

	//TOUT LES EVENTS
	if (event === "city") {
		updateCity();
		slow(that);
	}
	else if (event === "units") {
		updateUnit(that);
		slow(that);
	}
	else if (event === "geol") {
		updateLocation(that);
	}
	else {
		cacheControl();
	}
}

function imgCredits(src, type) {

	if (type === "dynamic") return false;

	if (type === "custom") {
		id("credit").setAttribute("class", "hidden");
		setTimeout(function() {
			id("credit").style.display = "none";
		}, 200)
	} else {
		id("credit").style.display = "block";
		setTimeout(function() {
			id("credit").removeAttribute("class");
		}, 20)
		
	}

	id("onUnsplash").style.visibility = "hidden";

	for (var i = 0; i < CREDITS.length; i++) {

		if (src && src.includes(CREDITS[i].id)) {
			id("location").setAttribute("href", CREDITS[i].url);
			id("location").innerText = CREDITS[i].title + " - ";
			id("artist").innerText = CREDITS[i].artist;

			return true;
		}
	}
}

function imgBackground(val) {

	if (val) {
		let img = new Image;
		let load = () => id("background").style.backgroundImage = `url(${val})`;

		img.onload = load;
		img.src = val;
		img.remove();
	}
	else return id("background").style.backgroundImage;
}

function initBackground() {

	chrome.storage.sync.get(["dynamic", "background_image", "background_type", "background_blur", "background_bright"], (data) => {

		//si storage existe, utiliser storage, sinon default
		var image = (data.background_image ? data.background_image : "src/images/backgrounds/avi-richards-beach.jpg");
		var type = (data.background_type ? data.background_type : "default");
		var blur = (Number.isInteger(data.background_blur) ? data.background_blur : 25);
		var bright = (!isNaN(data.background_bright) ? data.background_bright : 1);

		//si custom, faire le blob
		if (data.background_type === "custom") {
			//reste local !!!!
			chrome.storage.local.get("background_blob", (data) => {
<<<<<<< HEAD
				imgBackground(setblob(data.background_blob), type);
			});
		}
=======
				imgBackground(setblob(data.background_blob));
			});	
		} 
>>>>>>> d998355b
		else if (data.background_type === "dynamic") {
			unsplash(data.dynamic)
		}
		else {

			imgBackground(image)
		}

		imgCredits(image, type);
		filter("init", [blur, bright]);

		//remet les transitions du blur
		setTimeout(function() {
			id("background").style.transition = "filter .2s";
		}, 50);
	});
}

function setblob(donnee, set) {

	//fonction compliqué qui créer un blob à partir d'un base64
	const b64toBlob = (b64Data, contentType='', sliceSize=512) => {
		const byteCharacters = atob(b64Data);
		const byteArrays = [];

		for (let offset = 0; offset < byteCharacters.length; offset += sliceSize) {
			const slice = byteCharacters.slice(offset, offset + sliceSize);

			const byteNumbers = new Array(slice.length);
			for (let i = 0; i < slice.length; i++) {
				byteNumbers[i] = slice.charCodeAt(i);
			}

			const byteArray = new Uint8Array(byteNumbers);
			byteArrays.push(byteArray);
		}

		const blob = new Blob(byteArrays, {type: contentType});
		return blob;
	}

	//découpe les données du file en [contentType, base64data]
	let base = (set ? donnee.split(",") : donnee);
	let contentType = base[0].replace("data:", "").replace(";base64", "");
	let b64Data = base[1];

	//creer le blob et trouve l'url
	let blob = b64toBlob(b64Data, contentType);
	let blobUrl = URL.createObjectURL(blob);

	if (set) {

		//enregistre l'url et applique le bg
		//blob est local pour avoir plus de place
		chrome.storage.local.set({"background_blob": base}); //reste local !!!!
		chrome.storage.sync.set({"background_image": blobUrl});
		chrome.storage.sync.set({"background_type": "custom"});

	}

	return blobUrl;
}

function renderImage(file) {

	// render the image in our view
	// ces commentaire anglais ne veulent pas dire que j'ai copié collé ok

	// generate a new FileReader object
	var reader = new FileReader();

	// inject an image with the src url
	reader.onload = function(event) {

		imgBackground(setblob(event.target.result, true)); // resized image url
	}

	// when the file is read it triggers the onload event above.
	reader.readAsDataURL(file);
}

function unsplash(data, freq) {

	function getWeek() {
		const today = new Date();
		const firstDayOfYear = new Date(today.getFullYear(), 0, 1);
		const pastDaysOfYear = (today - firstDayOfYear) / 86400000;
		return Math.ceil((pastDaysOfYear + firstDayOfYear.getDay() + 1) / 7);
	}

	function dynamicFrequence(d) {

		let f;

		if (freq === "hour") f = (new Date).getHour();
		else if (freq === "day") f = (new Date).getDay();
		else if (freq === "week") f = getWeek();


		chrome.storage.sync.set({})
	}

	function cacheControl() {

		if (data) {

			console.log(data)

			id("background").style.backgroundImage = `url(${data.url})`;
			credit(data);

		} else {

			chrome.storage.sync.get(["dynamic", "background_type"], (data) => {

				//chrome.storage.sync.set({"previous_type": data.background_type});

<<<<<<< HEAD
					req();
				}

			} else {
=======
>>>>>>> d998355b


				if (data.dynamic) {

					/*if (data.dynamic.freq) {*/

						id("background").style.backgroundImage = `url(${data.dynamic.url})`;
						credit(dynamic.dynamic);

					/*} else req();*/	
				} else req();
			});
		}
	}

	function credit(d) {

		//console.log(d);
		id("onUnsplash").style.visibility = "visible";

		let loc = "";

		if (d && d.city) {
			loc = d.city;

			if (d.country) loc += ", " + d.country;
			loc += " - "

		} else {
			if (d.country) {
				loc = d.country + " - "
			} else {
				loc = "Photo - "
			}
		}

		id("location").innerText = loc;
		id("location").setAttribute("href", `${d.link}?utm_source=Bonjourr&utm_medium=referral`);
		id("artist").innerText = d.name;
		id("artist").setAttribute("href", `https://unsplash.com/@${d.username}?utm_source=Bonjourr&utm_medium=referral`);
	}

	function req(freq) {

		let xhr = new XMLHttpRequest();
		xhr.open('GET', `https://victor-azevedo.me/unsplash/${atob("Mjc4NmY3YTMwOWQxNzE3MjA3ODA4MTQ4NGFhMGI4ZTRjZGEzMmFlNg==")}`, true);

		xhr.onload = function() {

			let resp = JSON.parse(this.response);

			if (xhr.status >= 200 && xhr.status < 400) {

				//console.log(this.response)

				let dynamic = {
					freq: (new Date).getDay(),
					url: resp.urls.full,
					link: resp.links.html,
					username: resp.user.username,
					name: resp.user.name,
					city: resp.location.city,
					country: resp.location.country
				}

				chrome.storage.sync.set({"dynamic": dynamic});

				id("background").style.backgroundImage = `url(${dynamic.url})`;
				credit(dynamic);
			}
		}
		xhr.send();
	}

	cacheControl()
}

function remSelectedPreview() {
	let a = cl("imgpreview");

	for (var i = 0; i < a.length; i++) {

		if (a[i].classList[1] === "selected")
			a[i].setAttribute("class", "imgpreview")
	}
}

function filter(cat, val) {

	if (cat === "init") {
		id('background').style.filter = `blur(${val[0]}px) brightness(${val[1]})`;
	}

	if (cat === "blur") {
		let brightness = id("i_bright").value;
		id('background').style.filter = `blur(${val}px) brightness(${brightness})`;
		chrome.storage.sync.set({"background_blur": +val})
	}

	if (cat === "bright") {
		let blur = id("i_blur").value;
		id('background').style.filter = `blur(${blur}px) brightness(${val})`;
		chrome.storage.sync.set({"background_bright": +val});
	}
}

function darkmode(choix) {


	function isIOSwallpaper(dark) {

		//défini les parametres a changer en fonction du theme
		var modeurl, actual, urltouse;

		if (dark) {

			modeurl = "ios13_dark";
			actual = "ios13_light";
			urltouse = 'src/images/backgrounds/ios13_dark.jpg';

		} else {

			modeurl = "ios13_light";
			actual = "ios13_dark";
			urltouse = 'src/images/backgrounds/ios13_light.jpg';
		}

		//et les applique ici
		if (id("settings")) {
			id("ios_wallpaper").children[0].setAttribute("src", "src/images/backgrounds/" + modeurl + ".jpg");
		}

		if (imgBackground().includes(actual)) {

			imgBackground(urltouse, "default");
			chrome.storage.sync.set({"background_image": urltouse});
		}
	}


	function applyDark(add, system) {

		if (add) {

			if (system) {

				document.body.setAttribute("class", "autodark");

			} else {

				document.body.setAttribute("class", "dark");
				isIOSwallpaper(true);
			}

		} else {

			document.body.removeAttribute("class");
			isIOSwallpaper(false);
		}
	}


	function auto(weather) {

		chrome.storage.sync.get("weather", (data) => {

			var ls = data.weather.lastState;
			var sunrise = new Date(ls.sys.sunrise * 1000);
			var sunset = new Date(ls.sys.sunset * 1000);
			var hr = new Date();

			sunrise = sunrise.getHours() + 1;
			sunset = sunset.getHours();
			hr = hr.getHours();

			if (hr < sunrise || hr > sunset) {
				applyDark(true);
			} else {
				applyDark(false);
			}
		});
	}


	function initDarkMode() {

		chrome.storage.sync.get("dark", (data) => {

			var dd = (data.dark ? data.dark : "disable");

			if (dd === "enable") {
				applyDark(true);
			}

			if (dd === "disable") {
				applyDark(false);
			}

			if (dd === "auto") {
				auto();
			}

			if (dd === "system") {
				applyDark(true, true);
			}
		});
	}


	function changeDarkMode() {

		if (choix === "enable") {
			applyDark(true);
			chrome.storage.sync.set({"dark": "enable"});
		}

		if (choix === "disable") {
			applyDark(false);
			chrome.storage.sync.set({"dark": "disable"});
		}

		if (choix === "auto") {

			//prend l'heure et ajoute la classe si nuit
			auto();
			chrome.storage.sync.set({"dark": "auto"});
		}

		if (choix === "system") {
			chrome.storage.sync.set({"dark": "system"});
			applyDark(true, true);
		}
	}

	if (choix) {
		changeDarkMode();
	} else {
		initDarkMode();
	}
}

function searchbarFlexControl(activated, linkslength) {

	if (linkslength > 0) {

		if (activated)
			id("sb_container").setAttribute("class", "shown");
		else
			id("sb_container").setAttribute("class", "removed");

	} else {

		if (activated)
			id("sb_container").setAttribute("class", "shown");
		else
			id("sb_container").setAttribute("class", "removed");
	}
}

function searchbar(event, that) {



	function activate(activated, links, init) {

		if (activated) {

			if(!init) id("choose_searchengine").setAttribute("class", "shown");

			searchbarFlexControl(activated, (links ? links.length : 0));
			chrome.storage.sync.set({"searchbar": true});

		} else {

			//pour animer un peu
			if(!init) id("choose_searchengine").setAttribute("class", "hidden");

			searchbarFlexControl(activated, (links ? links.length : 0));
			chrome.storage.sync.set({"searchbar": false});
		}
	}

	function chooseSearchEngine(choice) {

		var engines = {
			"s_startpage" : ["https://www.startpage.com/do/dsearch?query=", "Startpage"],
			"s_ddg" : ["https://duckduckgo.com/?q=", "DuckDuckGo"],
			"s_qwant" : ["https://www.qwant.com/?q=", "Qwant"],
			"s_ecosia" : ["https://www.ecosia.org/search?q=", "Ecosia"],
			"s_google" : ["https://www.google.com/search", "Google"],
			"s_yahoo" : ["https://search.yahoo.com/search?p=", "Yahoo"],
			"s_bing" : ["https://www.bing.com/search?q=", "Bing"]
		}

		var trad = {
			en: "Search on",
			fr: "Rechercher sur",
			sv: "Sök med",
			nl: "Zoek op",
			pl: "Szukaj z",
			pt_BR: "Pesquisar em"
			ru: "Поиск в",
			zh_CN: "搜索"
		}

		var placeholder = "";

		if (localStorage.lang) {
			placeholder = trad[localStorage.lang] + " " + engines[choice][1];
		} else {
			placeholder = trad["en"] + " " + engines[choice][1];
		}

		id("sb_form").setAttribute("action", engines[choice][0]);
		id("searchbar").setAttribute("placeholder", placeholder);

		chrome.storage.sync.set({"searchbar_engine": choice});
	}

	function init() {

		chrome.storage.sync.get(["searchbar", "searchbar_engine", "links"], (data) => {

			if (data.searchbar) {

				//display
				activate(true, data.links, true);

				if (data.searchbar_engine) {
					chooseSearchEngine(data.searchbar_engine);
				} else {
					chooseSearchEngine("s_startpage");
				}

			} else {
				activate(false, data.links, true);
			}
		});
	}


	if (event === "searchbar") activate(that.checked);
	else if (event === "engine") chooseSearchEngine(that.value);
	else init();
}

// Signature aléatoire
function signature() {
	var v = "<a href='https://victor-azevedo.me/'>Victor Azevedo</a>";
	var t = "<a href='https://tahoe.be'>Tahoe Beetschen</a>";
	var e = document.createElement("span");

	e.innerHTML = (Math.random() > 0.5 ? (v + " & " + t) : (t + " & " + v));
	id("rand").appendChild(e);
}

function mobilecheck() {
	var check = false;
	(function(a){if(/(android|bb\d+|meego).+mobile|avantgo|bada\/|blackberry|blazer|compal|elaine|fennec|hiptop|iemobile|ip(hone|od)|iris|kindle|lge |maemo|midp|mmp|mobile.+firefox|netfront|opera m(ob|in)i|palm( os)?|phone|p(ixi|re)\/|plucker|pocket|psp|series(4|6)0|symbian|treo|up\.(browser|link)|vodafone|wap|windows ce|xda|xiino/i.test(a)||/1207|6310|6590|3gso|4thp|50[1-6]i|770s|802s|a wa|abac|ac(er|oo|s\-)|ai(ko|rn)|al(av|ca|co)|amoi|an(ex|ny|yw)|aptu|ar(ch|go)|as(te|us)|attw|au(di|\-m|r |s )|avan|be(ck|ll|nq)|bi(lb|rd)|bl(ac|az)|br(e|v)w|bumb|bw\-(n|u)|c55\/|capi|ccwa|cdm\-|cell|chtm|cldc|cmd\-|co(mp|nd)|craw|da(it|ll|ng)|dbte|dc\-s|devi|dica|dmob|do(c|p)o|ds(12|\-d)|el(49|ai)|em(l2|ul)|er(ic|k0)|esl8|ez([4-7]0|os|wa|ze)|fetc|fly(\-|_)|g1 u|g560|gene|gf\-5|g\-mo|go(\.w|od)|gr(ad|un)|haie|hcit|hd\-(m|p|t)|hei\-|hi(pt|ta)|hp( i|ip)|hs\-c|ht(c(\-| |_|a|g|p|s|t)|tp)|hu(aw|tc)|i\-(20|go|ma)|i230|iac( |\-|\/)|ibro|idea|ig01|ikom|im1k|inno|ipaq|iris|ja(t|v)a|jbro|jemu|jigs|kddi|keji|kgt( |\/)|klon|kpt |kwc\-|kyo(c|k)|le(no|xi)|lg( g|\/(k|l|u)|50|54|\-[a-w])|libw|lynx|m1\-w|m3ga|m50\/|ma(te|ui|xo)|mc(01|21|ca)|m\-cr|me(rc|ri)|mi(o8|oa|ts)|mmef|mo(01|02|bi|de|do|t(\-| |o|v)|zz)|mt(50|p1|v )|mwbp|mywa|n10[0-2]|n20[2-3]|n30(0|2)|n50(0|2|5)|n7(0(0|1)|10)|ne((c|m)\-|on|tf|wf|wg|wt)|nok(6|i)|nzph|o2im|op(ti|wv)|oran|owg1|p800|pan(a|d|t)|pdxg|pg(13|\-([1-8]|c))|phil|pire|pl(ay|uc)|pn\-2|po(ck|rt|se)|prox|psio|pt\-g|qa\-a|qc(07|12|21|32|60|\-[2-7]|i\-)|qtek|r380|r600|raks|rim9|ro(ve|zo)|s55\/|sa(ge|ma|mm|ms|ny|va)|sc(01|h\-|oo|p\-)|sdk\/|se(c(\-|0|1)|47|mc|nd|ri)|sgh\-|shar|sie(\-|m)|sk\-0|sl(45|id)|sm(al|ar|b3|it|t5)|so(ft|ny)|sp(01|h\-|v\-|v )|sy(01|mb)|t2(18|50)|t6(00|10|18)|ta(gt|lk)|tcl\-|tdg\-|tel(i|m)|tim\-|t\-mo|to(pl|sh)|ts(70|m\-|m3|m5)|tx\-9|up(\.b|g1|si)|utst|v400|v750|veri|vi(rg|te)|vk(40|5[0-3]|\-v)|vm40|voda|vulc|vx(52|53|60|61|70|80|81|83|85|98)|w3c(\-| )|webc|whit|wi(g |nc|nw)|wmlb|wonu|x700|yas\-|your|zeto|zte\-/i.test(a.substr(0,4))) check = true;})(navigator.userAgent||navigator.vendor||window.opera);
	return check;
}

window.onload = function() {
	traduction();
	darkmode();
	clock();
	date();
	greetings();
	weather();
	searchbar();
	quickLinks();
	initBackground();

	id("background").style.animation =  "fade .2s ease-in .02s forwards";
}<|MERGE_RESOLUTION|>--- conflicted
+++ resolved
@@ -999,7 +999,7 @@
 		setTimeout(function() {
 			id("credit").removeAttribute("class");
 		}, 20)
-		
+
 	}
 
 	id("onUnsplash").style.visibility = "hidden";
@@ -1043,15 +1043,9 @@
 		if (data.background_type === "custom") {
 			//reste local !!!!
 			chrome.storage.local.get("background_blob", (data) => {
-<<<<<<< HEAD
-				imgBackground(setblob(data.background_blob), type);
+				imgBackground(setblob(data.background_blob));
 			});
 		}
-=======
-				imgBackground(setblob(data.background_blob));
-			});	
-		} 
->>>>>>> d998355b
 		else if (data.background_type === "dynamic") {
 			unsplash(data.dynamic)
 		}
@@ -1169,13 +1163,6 @@
 
 				//chrome.storage.sync.set({"previous_type": data.background_type});
 
-<<<<<<< HEAD
-					req();
-				}
-
-			} else {
-=======
->>>>>>> d998355b
 
 
 				if (data.dynamic) {
@@ -1185,7 +1172,7 @@
 						id("background").style.backgroundImage = `url(${data.dynamic.url})`;
 						credit(dynamic.dynamic);
 
-					/*} else req();*/	
+					/*} else req();*/
 				} else req();
 			});
 		}
