--- conflicted
+++ resolved
@@ -233,82 +233,9 @@
 function quickLinks(event, that, init) {
 	// Pour ne faire qu'un seul storage call
 	// [{ index: number, url: string }]
-<<<<<<< HEAD
+
 	const domlinkblocks = id('linkblocks')
-
-	async function initblocks(links, linksrow) {
-		//
-		function createBlock(link) {
-			let title = stringMaxSize(link.title, 64)
-			let url = stringMaxSize(link.url, 512)
-
-			//le DOM du block
-			const img = document.createElement('img')
-			const span = document.createElement('span')
-			const atag = document.createElement('a')
-			const li = document.createElement('li')
-
-			img.alt = ''
-			img.loading = 'lazy'
-
-			atag.appendChild(img)
-			atag.appendChild(span)
-
-			atag.href = url
-			atag.setAttribute('rel', 'noreferrer noopener')
-
-			li.id = link._id
-			li.setAttribute('class', 'block')
-			li.appendChild(atag)
-
-			// this also adds "normal" title as usual
-			textOnlyControl(li, title, domlinkblocks.className === 'text')
-
-			return { icon: img, block: li }
-		}
-
-		function createRows(blocks, rowSize) {
-			const rowsAmount = Math.ceil(blocks.length / rowSize)
-
-			// append uls to linkblocks
-			for (let row = 0; row < rowsAmount; row++) {
-				const ul = document.createElement('ul')
-
-				// append block lis to uls (rows)
-				for (let col = 0; col < rowSize; col++) {
-					const li = blocks[col + rowSize * row]?.block
-					if (li) ul.appendChild(li)
-				}
-
-				domlinkblocks.appendChild(ul)
-			}
-		}
-
-		async function fetchNewIcon(dom, url) {
-			// Apply loading gif d'abord
-			dom.src = 'src/assets/interface/loading.svg'
-
-			const img = new Image()
-
-			// DuckDuckGo favicon API is fallback
-			let result = `https://icons.duckduckgo.com/ip3/${extractHostname(url)}.ico`
-			const bonjourrAPI = await fetch(`https://favicon.bonjourr.fr/api/${extractHostname(url)}`)
-			const apiText = await bonjourrAPI.text() // API return empty string if nothing found
-
-			if (apiText.length > 0) {
-				result = apiText
-			}
-
-			img.onload = () => (dom.src = result)
-			img.src = result
-			img.remove()
-
-			return result
-		}
-
-=======
-	const domlinkblocks = id('linkblocks_inner')
-	let draggedId = ''
+  let draggedId = ''
 	let pivots = []
 	let coords = []
 	let movedCoords = []
@@ -323,8 +250,76 @@
 		this.splice(to, 0, this.splice(from, 1)[0]) // https://stackoverflow.com/a/7180095
 	}
 
-	async function initblocks(links, perRows) {
->>>>>>> 9586bf37
+	async function initblocks(links, linksrow) {
+		//
+		function createBlock(link) {
+			let title = stringMaxSize(link.title, 64)
+			let url = stringMaxSize(link.url, 512)
+
+			//le DOM du block
+			const img = document.createElement('img')
+			const span = document.createElement('span')
+			const atag = document.createElement('a')
+			const li = document.createElement('li')
+
+			img.alt = ''
+			img.loading = 'lazy'
+
+			atag.appendChild(img)
+			atag.appendChild(span)
+
+			atag.href = url
+			atag.setAttribute('rel', 'noreferrer noopener')
+
+			li.id = link._id
+			li.setAttribute('class', 'block')
+			li.appendChild(atag)
+
+			// this also adds "normal" title as usual
+			textOnlyControl(li, title, domlinkblocks.className === 'text')
+
+			return { icon: img, block: li }
+		}
+
+		function createRows(blocks, rowSize) {
+			const rowsAmount = Math.ceil(blocks.length / rowSize)
+
+			// append uls to linkblocks
+			for (let row = 0; row < rowsAmount; row++) {
+				const ul = document.createElement('ul')
+
+				// append block lis to uls (rows)
+				for (let col = 0; col < rowSize; col++) {
+					const li = blocks[col + rowSize * row]?.block
+					if (li) ul.appendChild(li)
+				}
+
+				domlinkblocks.appendChild(ul)
+			}
+		}
+
+		async function fetchNewIcon(dom, url) {
+			// Apply loading gif d'abord
+			dom.src = 'src/assets/interface/loading.svg'
+
+			const img = new Image()
+
+			// DuckDuckGo favicon API is fallback
+			let result = `https://icons.duckduckgo.com/ip3/${extractHostname(url)}.ico`
+			const bonjourrAPI = await fetch(`https://favicon.bonjourr.fr/api/${extractHostname(url)}`)
+			const apiText = await bonjourrAPI.text() // API return empty string if nothing found
+
+			if (apiText.length > 0) {
+				result = apiText
+			}
+
+			img.onload = () => (dom.src = result)
+			img.src = result
+			img.remove()
+
+			return result
+		}
+
 		if (links.length > 0) {
 			if (!init) {
 				// remove old links blocks rows
@@ -332,23 +327,11 @@
 			}
 
 			try {
-<<<<<<< HEAD
+
 				// Add blocks and events
 				const blocklist = links.map((l) => createBlock(l))
 				blocklist.forEach(({ block }) => addEvents(block))
-=======
-				// Add Rows
-				document.querySelectorAll('#linkblocks_inner > div').forEach((b) => b.remove())
-
-				for (let i = 0; i < Math.ceil(links.length / perRows); i++) {
-					domlinkblocks.appendChild(document.createElement('div'))
-				}
-
-				// Add Blocks
-				const blocklist = links.map((l, i) => appendblock(l, Math.floor(i / perRows)))
-
-				blocklist.forEach(({ parent }) => addEvents(parent))
->>>>>>> 9586bf37
+
 				canDisplayInterface('links')
 				linksDragging()
 
@@ -377,68 +360,6 @@
 		else canDisplayInterface('links')
 	}
 
-<<<<<<< HEAD
-=======
-	async function fetchNewIcon(dom, url) {
-		// Apply loading gif d'abord
-		dom.src = 'src/assets/interface/loading.svg'
-
-		const img = new Image()
-		const a = document.createElement('a')
-		a.href = url
-
-		// Google favicon API is fallback
-		let result = `https://www.google.com/s2/favicons?sz=180&domain=${a.hostname}`
-		const bonjourrAPI = await fetch(`https://favicon.bonjourr.fr/api/${a.hostname}`)
-		const apiText = await bonjourrAPI.text() // API return empty string if nothing found
-
-		if (apiText.length > 0) {
-			result = apiText
-		}
-
-		img.onload = () => (dom.src = result)
-		img.src = result
-		img.remove()
-
-		return result
-	}
-
-	function appendblock(link, row) {
-		let title = stringMaxSize(link.title, 64)
-		let url = stringMaxSize(link.url, 512)
-
-		//le DOM du block
-		const lIcon = document.createElement('img')
-		const lIconWrap = document.createElement('div')
-		const blockTitle = document.createElement('span')
-		const block = document.createElement('div')
-		const block_parent = document.createElement('div')
-
-		lIcon.loading = 'lazy'
-		lIcon.className = 'l_icon'
-		lIconWrap.className = 'l_icon_wrap'
-		lIconWrap.appendChild(lIcon)
-
-		block.className = 'block'
-		block.setAttribute('source', url)
-		block.appendChild(lIconWrap)
-		block.appendChild(blockTitle)
-
-		// block_parent.setAttribute('draggable', 'true')
-		block_parent.id = link._id
-		block_parent.setAttribute('class', 'block_parent')
-		block_parent.appendChild(block)
-
-		// this also adds "normal" title as usual
-		textOnlyControl(block, title, domlinkblocks.className === 'text')
-
-		const rowsList = document.querySelectorAll('#linkblocks_inner > div')
-		rowsList[row].appendChild(block_parent)
-
-		return { icon: lIcon, parent: block_parent }
-	}
-
->>>>>>> 9586bf37
 	function removeLinkSelection() {
 		//enleve les selections d'edit
 		domlinkblocks.querySelectorAll('img').forEach(function (e) {
@@ -447,28 +368,6 @@
 	}
 
 	function addEvents(elem) {
-<<<<<<< HEAD
-=======
-		function openlink(that, e) {
-			const source = that.children[0].getAttribute('source')
-			const a_hiddenlink = id('hiddenlink')
-
-			chrome.storage.sync.get('linknewtab', (data) => {
-				const toNewTab = e.which === 2 || e.ctrlKey || data.linknewtab
-
-				a_hiddenlink.setAttribute('href', source)
-				a_hiddenlink.setAttribute('target', toNewTab ? '_blank' : '_self')
-				a_hiddenlink.click()
-			})
-		}
-
-		// Mobile clicks
-		let touchStartTime = 0
-		let touchTimeout = setTimeout(() => {}, 0)
-
-		// Mouse enter ne fonctionne pas car l'element deplace est toujours sous la souris
-
->>>>>>> 9586bf37
 		// Mouse clicks
 		elem.oncontextmenu = function (e) {
 			e.preventDefault()
@@ -476,7 +375,6 @@
 			displayEditWindow(this, { x: e.x, y: e.y })
 		}
 
-<<<<<<< HEAD
 		elem.onkeyup = function (e) {
 			if (e.key === 'e') {
 				const { offsetLeft, offsetTop } = e.target
@@ -497,41 +395,15 @@
 						displayEditWindow(elem, { x: clientX, y: clientY })
 					}, 600)
 				}
-=======
-		elem.onmouseup = function (e) {
-			// right click
-			if (e.which === 3) return
-
-			// settings not opened and not on mobile
-			if (!has(id('settings'), 'shown') && !mobilecheck()) {
-				// openlink(this, e)
-			}
-		}
-
-		const startHandler = (e) => {
-			touchStartTime = performance.now()
-			touchTimeout = setTimeout(() => {
-				displayEditWindow(elem, e)
-			}, 600)
-		}
-
-		const endHandler = (e) => {
-			const pressTime = performance.now() - touchStartTime
-			const editIsNotOpen = !has(id('editlink'), 'shown')
->>>>>>> 9586bf37
 
 				const endHandler = (e) => {
 					const pressTime = performance.now() - touchStartTime
 					if (pressTime < 600) clearTimeout(touchTimeout)
 				}
 
-<<<<<<< HEAD
 				elem.addEventListener('touchstart', startHandler, { passive: true })
 				elem.addEventListener('touchend', endHandler, { passive: true })
 			})()
-=======
-		elem.addEventListener('touchstart', startHandler, { passive: true })
-		elem.addEventListener('touchend', endHandler, { passive: true })
 
 		// Drags
 		elem.onmousedown = function (e) {
@@ -653,16 +525,11 @@
 		// end drag
 		domlinkblocks.onmouseup = endDrags
 		domlinkblocks.onmouseout = endDrags
->>>>>>> 9586bf37
 	}
 
 	function editEvents() {
 		function submitEvent() {
-<<<<<<< HEAD
 			return updatesEditedLink(id('editlink').getAttribute('data-linkid'))
-=======
-			return updatesEditedLink(id('editlink').getAttribute('toUpdate'))
->>>>>>> 9586bf37
 		}
 
 		function inputSubmitEvent(e) {
@@ -705,7 +572,6 @@
 			document.querySelector('#editlink').style.transform = `translate(${x + 3}px, ${y + 3}px)`
 		}
 
-<<<<<<< HEAD
 		const linkId = that.id
 		const domicon = that.querySelector('img')
 		const domedit = document.querySelector('#editlink')
@@ -713,15 +579,6 @@
 
 		chrome.storage.sync.get(linkId, (data) => {
 			const { title, url, icon } = data[linkId]
-=======
-		const _id = that.id
-		const liconwrap = that.querySelector('.l_icon_wrap')
-		const domedit = document.querySelector('#editlink')
-		const opendedSettings = has(id('settings'), 'shown')
-
-		chrome.storage.sync.get([_id], (data) => {
-			const { title, url, icon } = data[_id]
->>>>>>> 9586bf37
 
 			id('e_title').setAttribute('placeholder', tradThis('Title'))
 			id('e_url').setAttribute('placeholder', tradThis('Link'))
@@ -737,7 +594,6 @@
 			clas(domedit, true, 'shown')
 			clas(domedit, opendedSettings, 'pushed')
 
-<<<<<<< HEAD
 			domedit.setAttribute('data-linkid', linkId)
 
 			id('e_title').focus()
@@ -745,13 +601,6 @@
 	}
 
 	function updatesEditedLink(linkId) {
-=======
-			domedit.setAttribute('toUpdate', _id)
-		})
-	}
-
-	function updatesEditedLink(_id) {
->>>>>>> 9586bf37
 		const e_title = id('e_title')
 		const e_url = id('e_url')
 		const e_iconurl = id('e_iconurl')
@@ -763,17 +612,11 @@
 			return false
 		}
 
-<<<<<<< HEAD
 		chrome.storage.sync.get(linkId, (data) => {
 			const domlink = id(linkId)
 			const domicon = domlink.querySelector('img')
 			const domurl = domlink.querySelector('a')
 			let link = data[linkId]
-=======
-		chrome.storage.sync.get([_id], (data) => {
-			const parent = domlinkblocks.querySelector('.block_parent#' + _id)
-			let link = data[_id]
->>>>>>> 9586bf37
 
 			link = {
 				...link,
@@ -934,16 +777,11 @@
 
 		if (Row) {
 			chrome.storage.sync.get(null, (data) => {
-<<<<<<< HEAD
 				const links = bundleLinks(data)
 				const row = parseInt(that)
 
 				initblocks(links, row)
 				slowRange({ linksrow: row })
-=======
-				initblocks(bundleLinks(data), that)
-				slowRange({ linksrow: parseInt(that) })
->>>>>>> 9586bf37
 			})
 		}
 
@@ -951,11 +789,7 @@
 	}
 
 	domlinkblocks.className = init.linkstyle // set class before appendBlock, cannot be moved
-<<<<<<< HEAD
 	clas(id('linkblocks'), !init.quicklinks, 'hidden')
-
-=======
->>>>>>> 9586bf37
 	initblocks(bundleLinks(init), init.linksrow)
 
 	setTimeout(() => editEvents(), 150) // No need to activate edit events asap
