--- conflicted
+++ resolved
@@ -1369,12 +1369,8 @@
 		const div = document.createElement('div')
 		const i = document.createElement('img')
 		const rem = document.createElement('button')
-<<<<<<< HEAD
 		const wrap = settings.querySelector('#fileContainer')
-=======
-		const wrap = settings.querySelector('#bg_tn_wrap')
-		const file = settings.querySelector('#fileContainer')
->>>>>>> cdc88dfb
+
 
 		div.id = _id
 		div.setAttribute('class', 'thumbnail')
@@ -1385,16 +1381,7 @@
 
 		div.appendChild(i)
 		div.appendChild(rem)
-<<<<<<< HEAD
 		wrap.prepend(div)
-=======
-		wrap.insertBefore(div, file)
-
-		//events
-		const getParentIndex = (that) => parseInt(that.parentElement.getAttribute('index'))
-		const getIndex = (that) => parseInt(that.getAttribute('index'))
-		const removeControl = (show, i) => cl('thumbnail')[i].children[1].setAttribute('class', show ? 'shown' : 'hidden')
->>>>>>> cdc88dfb
 
 		if (isSelected) thumbnailSelection(_id)
 
