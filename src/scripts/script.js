--- conflicted
+++ resolved
@@ -2114,7 +2114,6 @@
 		id('quotes_container').setAttribute('class', value ? 'shown' : 'hidden')
 	}
 
-<<<<<<< HEAD
 	async function newQuote(lang, type) {
 		async function handleJson(type, json) {
 			switch (type) {
@@ -2128,15 +2127,6 @@
 					while (n <= 5 && filter(json.data[n].text)) {
 						n = n + 2
 					}
-=======
-	const lang = await chrome.storage.sync.get('lang')
-	const type = init ? init.type : (await chrome.storage.sync.get('quotes')).quotes.type;
-
-	async function handleJson(type, json) {
-		function filter(quote) {
-			return quote.includes('[pause') || quote.length > 200
-		}
->>>>>>> ac6dd6fe
 
 					// returns current quote if none is valid
 					return n < 5 ? { author: 'Inspirobot', content: json.data[n].text } : await newQuote(lang, type)
@@ -2148,29 +2138,11 @@
 						: await newQuote(lang, type)
 				}
 
-<<<<<<< HEAD
 				case 'classic': {
 					return json
 				}
 			}
 		}
-=======
-				// returns current quote if none is valid
-				return n < 5 ? { author: 'Inspirobot', content: json.data[n].text } : await newQuote(lang, type)
-			}
-			case 'kaamelott': {
-				return !filter(json.citation.citation)
-					? { author: json.citation.infos.personnage, content: json.citation.citation }
-					: await newQuote(lang, type)
-			}
-			case 'classic': {
-				return json
-			}
-		}
-	}
-
-	async function newQuote(lang, type) {
->>>>>>> ac6dd6fe
 
 		const URLs = {
 			classic: `https://i18n-quotes.herokuapp.com/${lang || 'en'}`,
@@ -2189,20 +2161,7 @@
 		}
 	}
 
-<<<<<<< HEAD
 	function insertToDom(values) {
-=======
-	async function storeNextQuote() {
-		localStorage.setItem('nextQuote', JSON.stringify(await newQuote(lang, type)))
-	}
-
-	function getNextQuote() {
-		return JSON.parse(localStorage.getItem('nextQuote'))
-	}
-
-	function insertQuote(values) {
-		// Update DOM elements
->>>>>>> ac6dd6fe
 		id('quote').textContent = values.content
 		id('author').textContent = values.author
 	}
@@ -2249,29 +2208,17 @@
 
 				case 'type': {
 					updated.type = that.value
-<<<<<<< HEAD
 					const quote = await newQuote(lang, that.value)
 					insertToDom(quote)
 					saveToStorage(quote)
-=======
-					updated.last = freqControl('set')
-					insertQuote(await newQuote(lang, that.value))
-					saveCurrentQuote()
->>>>>>> ac6dd6fe
 					break
 				}
 
 				case 'refresh': {
 					updated.last = freqControl('set')
-<<<<<<< HEAD
 					const quote = await newQuote(lang, data.quotes.type)
 					insertToDom(quote)
 					saveToStorage(quote)
-
-=======
-					insertQuote(await newQuote(lang, type))
-					saveCurrentQuote()
->>>>>>> ac6dd6fe
 					break
 				}
 			}
@@ -2286,16 +2233,10 @@
 		return
 	}
 
-<<<<<<< HEAD
 	// quotes off, just quit
 	if (init?.quotes?.on === false) {
 		return
 	}
-=======
-	if (init?.on) {
-		let quote = !getNextQuote() ? await newQuote(lang, type) : getNextQuote()
-		let needsNewQuote = freqControl('get', init.frequency, init.last)
->>>>>>> ac6dd6fe
 
 	const { lang, quotes } = init
 	let quote = getFromStorage()
