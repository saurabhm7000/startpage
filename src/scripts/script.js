function traduction(settingsDom, lang = 'en') {
	if (lang === 'en') return

	document.documentElement.setAttribute('lang', lang)

	const trns = (settingsDom ? settingsDom : document).querySelectorAll('.trn')
	const changeText = (dom, str) => (dict[str] ? (dom.textContent = dict[str][lang]) : '')
	trns.forEach((trn) => changeText(trn, trn.textContent))
}

function favicon(init, event) {
	function createFavicon(emoji) {
		const svg = `data:image/svg+xml,<svg xmlns="http://www.w3.org/2000/svg" viewBox="0 0 100 100"><text y=".9em" font-size="85">${emoji}</text></svg>`
		document.querySelector("link[rel~='icon']").href = emoji ? svg : `src/assets/${getFavicon()}`
	}

	if (init !== undefined) createFavicon(init)

	if (event) {
		const val = event.value
		const isEmoji = val.match(/\p{Emoji}/gu) && !val.match(/[0-9a-z]/g)

		if (isEmoji) createFavicon(val)
		else event.value = ''

		slowRange({ favicon: isEmoji ? val : '' })
	}
}

function tabTitle(init, event) {
	const title = init ? init : event ? stringMaxSize(event.value, 80) : tradThis('New tab')

	if (event) slowRange({ tabtitle: title })
	document.title = title
}

function clock(event, init) {
	//

	function zonedDate(timezone) {
		const date = new Date()
		if (timezone === 'auto' || timezone === NaN) return date
		else {
			const offset = parseInt(date.getTimezoneOffset() / 60)
			const utcHour = date.getHours() + offset

			date.setHours(utcHour + parseInt(timezone))

			return date
		}
	}

	function clockDate(date, usdate) {
		const jour = tradThis(days[date.getDay()]),
			mois = tradThis(months[date.getMonth()]),
			chiffre = date.getDate()

		id('date').textContent = usdate ? `${jour}, ${mois} ${chiffre}` : `${jour} ${chiffre} ${mois}`
	}

	function greetings(date, name) {
		const greets = [
			['Good night', 7],
			['Good morning', 12],
			['Good afternoon', 18],
			['Good evening', 24],
		]

		const domgreetings = id('greetings')
		const greetResult = greets.filter((greet) => date.getHours() < greet[1])[0]

		domgreetings.style.textTransform = name ? 'none' : 'capitalize'
		domgreetings.textContent = tradThis(greetResult[0]) + (name ? `, ${name}` : '')
	}

	function changeAnalogFace(face = 'none') {
		//
		// Clockwise
		const chars = {
			none: ['', '', '', ''],
			number: ['12', '3', '6', '9'],
			roman: ['XII', 'III', 'VI', 'IX'],
			marks: ['│', '─', '│', '─'],
		}

		document.querySelectorAll('#analogClock .numbers').forEach((mark, i) => (mark.textContent = chars[face][i]))
	}

	function startClock(clock, greeting, usdate) {
		//
		function displayControl() {
			const numeric = id('clock'),
				analog = id('analogClock'),
				analogSec = id('analogSeconds')

			//cache celle qui n'est pas choisi
			clas(numeric, clock.analog, 'hidden')
			clas(analog, !clock.analog, 'hidden')

			//cache l'aiguille des secondes
			clas(analogSec, !clock.seconds && clock.analog, 'hidden')
		}

		function clockInterval() {
			//

			function numerical(time) {
				//seul numerique a besoin du ampm
				function toAmpm(val) {
					if (val > 12) val -= 12
					else if (val === 0) val = 12
					else val

					return val
				}

				function fixunits(val) {
					val = val < 10 ? '0' + val : val
					return val.toString()
				}

				let h = clock.ampm ? toAmpm(time.getHours()) : time.getHours(),
					m = fixunits(time.getMinutes()),
					s = fixunits(time.getSeconds())

				id('clock').textContent = `${h}:${m}${clock.seconds ? ':' + s : ''}`
			}

			function analog(time) {
				function rotation(that, val) {
					that.style.transform = `rotate(${parseInt(val)}deg)`
				}

				let s = time.getSeconds() * 6,
					m = time.getMinutes() * 6,
					h = time.getHours() * 30

				//bouge les aiguilles minute et heure quand seconde ou minute arrive à 0
				if (true || time.getMinutes() === 0) rotation(id('minutes'), m)
				if (true || time.getHours() === 0) rotation(id('hours'), h)

				//tourne pas les secondes si pas de seconds
				if (clock.seconds) rotation(id('analogSeconds'), s)
			}

			// Control
			const date = zonedDate(clock.timezone)
			clock.analog ? analog(date) : numerical(date)

			// Midnight, change date
			if (date.getHours() === 0 && date.getMinutes() === 0) {
				clockDate(date, usdate)
			}

			// Hour change
			if (date.getMinutes() === 0) {
				greetings(date, greeting)
			}
		}

		//stops multiple intervals
		clearInterval(lazyClockInterval)

		displayControl()
		clockInterval()
		lazyClockInterval = setInterval(clockInterval, 1000)
	}

	if (event) {
		chrome.storage.sync.get(['clock', 'usdate', 'greeting'], (data) => {
			const [key, val] = Object.entries(event)[0]

			switch (key) {
				case 'usdate': {
					clockDate(zonedDate(data.clock.timezone), val)
					slowRange({ usdate: val }, 500)
					break
				}

				case 'greeting': {
					greetings(zonedDate(data.clock.timezone), val)
					slowRange({ greeting: val }, 500)
					break
				}

				default: {
					let clock = {
						analog: false,
						seconds: false,
						ampm: false,
						timezone: 'auto',
						face: 'none',
					}

					clock = { ...data.clock }
					clock[key] = val
					chrome.storage.sync.set({ clock: clock })

					if (key === 'timezone') {
						clockDate(zonedDate(val), data.usdate)
						greetings(zonedDate(val), data.greeting)
					}

					startClock(clock, data.greeting, data.usdate)
					changeAnalogFace(clock.face)
					break
				}
			}
		})
	} else {
		let clock = {
			analog: false,
			seconds: false,
			ampm: false,
			timezone: 'auto',
			face: 'none',
		}

		if (init.clock) clock = { ...clock, ...init.clock }

		try {
			startClock(clock, init.greeting, init.usdate)
			clockDate(zonedDate(clock.timezone), init.usdate)
			greetings(zonedDate(clock.timezone), init.greeting)
			changeAnalogFace(clock.face)
			canDisplayInterface('clock')
		} catch (e) {
			errorMessage('Clock or greetings failed at init', e)
		}
	}
}

function quickLinks(event, that, init) {
	// Pour ne faire qu'un seul storage call
	// [{ index: number, url: string }]
	const domlinkblocks = id('linkblocks_inner')
	let hovered = { parent: undefined, link: {}, index: 0 }

	async function initblocks(links) {
		if (links.length > 0) {
			try {
				// Add blocks and events
				const blocklist = links.map((l) => appendblock(l))
				blocklist.forEach(({ parent }) => addEvents(parent))
				canDisplayInterface('links')

				// Load icons one by one
				links.map(async (link, index) => {
					const dom = blocklist[index].icon
					const needsToChange = ['api.faviconkit.com', 'loading.svg'].some((x) => link.icon.includes(x))

					// Fetch new icons if matches these urls
					if (needsToChange) {
						link.icon = await fetchNewIcon(dom, link.url)
						chrome.storage.sync.set({ [link._id]: link })
					}

					// Apply cached
					else dom.src = link.icon
				})
			} catch (e) {
				errorMessage('Failed to load links', e)
			}
		}

		// Links is done
		else canDisplayInterface('links')
	}

	async function fetchNewIcon(dom, url) {
		// Apply loading gif d'abord
		dom.src = 'src/assets/interface/loading.svg'

		const img = new Image()
		const a = document.createElement('a')
		a.href = url

		// Google favicon API is fallback
		let result = `https://t3.gstatic.com/faviconV2?client=SOCIAL&type=FAVICON&fallback_opts=TYPE,SIZE,URL&url=http://${a.hostname}&size=128`
		const bonjourrAPI = await fetch(`https://favicon.bonjourr.fr/api/${a.hostname}`)
		const apiText = await bonjourrAPI.text() // API return empty string if nothing found

		if (apiText.length > 0) {
			result = apiText
		}

		img.onload = () => (dom.src = result)
		img.src = result
		img.remove()

		return result
	}

	function appendblock(link) {
		let title = stringMaxSize(link.title, 64)
		let url = stringMaxSize(link.url, 512)

		//le DOM du block
		const lIcon = document.createElement('img')
		const lIconWrap = document.createElement('div')
		const blockTitle = document.createElement('span')
		const block = document.createElement('div')
		const block_parent = document.createElement('div')

		lIcon.loading = 'lazy'
		lIcon.className = 'l_icon'
		lIconWrap.className = 'l_icon_wrap'
		lIconWrap.appendChild(lIcon)

		block.className = 'block'
		block.setAttribute('source', url)
		block.appendChild(lIconWrap)
		block.appendChild(blockTitle)

		block_parent.setAttribute('class', 'block_parent')
		block_parent.setAttribute('draggable', 'true')
		block_parent.appendChild(block)

		// this also adds "normal" title as usual
		textOnlyControl(block, title, domlinkblocks.className === 'text')

		domlinkblocks.appendChild(block_parent)

		return { icon: lIcon, parent: block_parent }
	}

	function removeLinkSelection() {
		//enleve les selections d'edit
		domlinkblocks.querySelectorAll('.l_icon_wrap').forEach(function (e) {
			clas(e, false, 'selected')
		})
	}

	function addEvents(elem) {
		function openlink(that, e) {
			const source = that.children[0].getAttribute('source')
			const a_hiddenlink = id('hiddenlink')

			chrome.storage.sync.get('linknewtab', (data) => {
				const toNewTab = e.which === 2 || e.ctrlKey || data.linknewtab

				a_hiddenlink.setAttribute('href', source)
				a_hiddenlink.setAttribute('target', toNewTab ? '_blank' : '_self')
				a_hiddenlink.click()
			})
		}

		function handleDrag(is, that) {
			chrome.storage.sync.get(null, (data) => {
				const index = findindex(that)
				const link = bundleLinks(data)[index]

				if (is === 'enter') {
					hovered = { parent: elem, link, index }
					return
				}

				if (is === 'end') {
					if (hovered.index === index) return

					const dragged = { parent: elem }
					const hoveredChild = hovered.parent.children[0]
					const draggedChild = dragged.parent.children[0]

					hovered.parent.children[0].remove()
					dragged.parent.children[0].remove()
					hovered.parent.appendChild(draggedChild)
					dragged.parent.appendChild(hoveredChild)

					const temp = link.order
					data[link._id].order = hovered.link.order
					data[hovered.link._id].order = temp

					chrome.storage.sync.set(data)
				}
			})
		}

		// Drags
		elem.ondragstart = function (e) {
			e.stopPropagation()
			e.dataTransfer.setData('text/plain', e.target.id)
			handleDrag('start', this)
		}

		elem.ondragenter = function (e) {
			e.preventDefault()
			handleDrag('enter', this)
		}

		elem.ondragend = function (e) {
			e.preventDefault()
			handleDrag('end', this)
		}

		// Mouse clicks
		elem.oncontextmenu = function (e) {
			e.preventDefault()
			removeLinkSelection()
			displayEditWindow(this, e)
		}

		elem.onmouseup = function (e) {
			// right click
			if (e.which === 3) return

			// settings not opened and not on mobile
			if (!has(id('settings'), 'shown') && !mobilecheck()) {
				openlink(this, e)
			}
		}

		// Mobile clicks
		if (mobilecheck())
			(function mobileTouches() {
				let touchStartTime = 0
				let touchTimeout = setTimeout(() => {}, 0)

				const startHandler = (e) => {
					touchStartTime = performance.now()
					touchTimeout = setTimeout(() => {
						displayEditWindow(elem, e)
					}, 600)
				}

				const endHandler = (e) => {
					const pressTime = performance.now() - touchStartTime
					const editIsNotOpen = !has(id('editlink'), 'shown')

					if (pressTime < 600) {
						clearTimeout(touchTimeout)
						if (editIsNotOpen) openlink(elem, e)
					}
				}

				elem.addEventListener('touchstart', startHandler, { passive: true })
				elem.addEventListener('touchend', endHandler, { passive: true })
			})()
	}

	function editEvents() {
		function submitEvent() {
			const foundIndex = parseInt(id('editlink').getAttribute('index'))
			return updatesEditedLink(foundIndex)
		}

		function inputSubmitEvent(e) {
			if (e.code === 'Enter') {
				submitEvent()
				e.target.blur() // unfocus to signify change
			}
		}

		id('e_delete').onclick = function () {
			removeLinkSelection()
			removeblock(parseInt(id('editlink').getAttribute('index')))
			clas(id('editlink'), false, 'shown')
		}

		id('e_submit').onclick = function (e) {
			const noErrorOnEdit = submitEvent() // returns false if saved icon data too big
			if (noErrorOnEdit) {
				closeEditLink() // only auto close on apply changes button
				removeLinkSelection()
			}
		}

		id('e_title').addEventListener('keyup', inputSubmitEvent)
		id('e_url').addEventListener('keyup', inputSubmitEvent)
		id('e_iconurl').addEventListener('keyup', inputSubmitEvent)
	}

	function displayEditWindow(that, mouseEvent) {
		//
		function positionsEditWindow(mouseEvent) {
			const { innerHeight, innerWidth } = mouseEvent.view // viewport size
			let { x, y } = mouseEvent // mouse position

			removeLinkSelection()

			// touch event is an array of touches
			if (mouseEvent.touches?.length > 0) {
				x = mouseEvent.touches[0].clientX
				y = mouseEvent.touches[0].clientY
			}

			if (x + 250 > innerWidth) x -= x + 250 - innerWidth // right overflow pushes to left
			if (y + 200 > innerHeight) y -= 200 // bottom overflow pushes above mouse

			// Moves edit link to mouse position
			document.querySelector('#editlink').style.transform = `translate(${x + 3}px, ${y + 3}px)`
		}

		const index = findindex(that)
		const liconwrap = that.querySelector('.l_icon_wrap')
		const domedit = document.querySelector('#editlink')
		const opendedSettings = has(id('settings'), 'shown')

		chrome.storage.sync.get(null, (data) => {
			const link = bundleLinks(data).filter((l) => l.order === index)[0]
			const { title, url, icon } = link

			id('e_title').setAttribute('placeholder', tradThis('Title'))
			id('e_url').setAttribute('placeholder', tradThis('Link'))
			id('e_iconurl').setAttribute('placeholder', tradThis('Icon'))

			id('e_title').value = title
			id('e_url').value = url
			id('e_iconurl').value = icon

			positionsEditWindow(mouseEvent)

			clas(liconwrap, true, 'selected')
			clas(domedit, true, 'shown')
			clas(domedit, opendedSettings, 'pushed')

			domedit.setAttribute('index', index)
		})
	}

	function updatesEditedLink(index) {
		const e_title = id('e_title')
		const e_url = id('e_url')
		const e_iconurl = id('e_iconurl')

		if (e_iconurl.value.length === 7500) {
			e_iconurl.value = ''
			e_iconurl.setAttribute('placeholder', tradThis('Icon must be < 8kB'))

			return false
		}

		chrome.storage.sync.get(null, (data) => {
			const parent = domlinkblocks.children[index + 1]
			const block = parent.querySelector('.block')
			let link = bundleLinks(data).filter((l) => l.order === index)[0]

			link = {
				...link,
				title: stringMaxSize(e_title.value, 64),
				url: stringMaxSize(e_url.value, 512),
				icon: stringMaxSize(e_iconurl.value, 7500),
			}

			textOnlyControl(block, link.title, domlinkblocks.className === 'text')
			block.setAttribute('source', link.url)
			parent.querySelector('img').src = link.icon

			// Updates
			chrome.storage.sync.set({ [link._id]: link })
		})

		return true
	}

	function findindex(that) {
		//passe la liste des blocks, s'arrete si that correspond
		//renvoie le nombre de loop pour l'atteindre
		const list = domlinkblocks.children
		for (let i = 0; i < list.length; i++) if (that === list[i]) return i - 1
	}

	function removeblock(index) {
		chrome.storage.sync.get(null, (data) => {
			const links = bundleLinks(data)
			let link = links.filter((l) => l.order === index)[0]

			//enleve le html du block
			const blockParent = domlinkblocks.children[index + 1]
			const height = blockParent.getBoundingClientRect().height

			blockParent.style.height = height + 'px'
			clas(blockParent, true, 'removed')

			setTimeout(function () {
				domlinkblocks.removeChild(blockParent)
				if (links.length === 0) domlinkblocks.style.visibility = 'hidden' //enleve linkblocks si il n'y a plus de links
			}, 600)

			links.map((l) => {
				l.order > index ? (l.order -= 1) : '' // Decrement order for elements above the one removed
				data[l._id] = l // updates link in storage
			})

			chrome.storage.sync.set(data)
			chrome.storage.sync.remove(link._id)
		})
	}

	function linkSubmission(importList) {
		//
		function filterNewLink(title, url) {
			//
			url = stringMaxSize(url, 512)
			const to = (scheme) => url.startsWith(scheme)
			const acceptableSchemes = to('http://') || to('https://')
			const unacceptable = to('about:') || to('chrome://')

			return {
				_id: 'links' + randomString(6),
				order: 0,
				title: stringMaxSize(title, 64),
				icon: 'src/assets/interface/loading.svg',
				url: acceptableSchemes ? url : unacceptable ? false : 'https://' + url,
			}
		}

		function saveLink(link, order) {
			id('i_title').value = ''
			id('i_url').value = ''

			link.order = order

			// Displays and saves before fetching icon
			initblocks([link])
			chrome.storage.sync.set({ [link._id]: link })
			domlinkblocks.style.visibility = 'visible'
		}

		chrome.storage.sync.get(null, (data) => {
			const links = bundleLinks(data)
			const url = id('i_url').value
			const title = id('i_title').value

			if (importList?.length > 0) {
				importList.forEach(({ title, url }, i) => {
					if (!url) return
					saveLink(filterNewLink(title, url), links.length + i) // increment order for each import
				})
			}

			// Si l'url est assez longue et l'input n'a pas été activé ya -1s
			if (url.length > 2 && !stillActive) {
				saveLink(filterNewLink(title, url), links.length)
			}
		})
	}

	function textOnlyControl(block, title, toText) {
		const span = block.querySelector('span')
		let url = block.getAttribute('source')

		if (toText && title === '') {
			url = url.replace(/(^\w+:|^)\/\//, '')
			url = url.split('?')[0]
			span.textContent = url
			return
		}

		span.textContent = title
	}

	if (event) {
		const Input = event === 'input'
		const Button = event === 'button'
		const Newtab = event === 'linknewtab'
		const Style = event === 'linkstyle'

		if (Input || Button) {
			linkSubmission(that)
		}

		if (Newtab) {
			chrome.storage.sync.set({ linknewtab: that })
			id('hiddenlink').setAttribute('target', '_blank')
		}

		if (Style) {
			chrome.storage.sync.get(null, (data) => {
				linksrow(data.linksrow, that) // style changes needs rows width change

				const links = bundleLinks(data)
				const blocks = document.querySelectorAll('.block')

				links.forEach(({ title }, i) => textOnlyControl(blocks[i], title, that === 'text'))

				domlinkblocks.className = that
				chrome.storage.sync.set({ linkstyle: that })
			})
		}

		return
	}

	domlinkblocks.className = init.linkstyle // set class before appendBlock, cannot be moved
	linksrow(init.linksrow, init.linkstyle)
	initblocks(bundleLinks(init))

	setTimeout(() => editEvents(), 150) // No need to activate edit events asap
	window.addEventListener('resize', closeEditLink)
}

async function linksImport() {
	const closeBookmarks = (container) => {
		container.classList.add('hiding')
		setTimeout(() => container.setAttribute('class', ''), 400)
	}

	function main(links, bookmarks) {
		const form = document.createElement('form')
		const allCategories = [...bookmarks[0].children]
		let counter = links.length || 0
		let bookmarksList = []
		let selectedList = []

		allCategories.forEach((cat) => bookmarksList.push(...cat.children))

		bookmarksList.forEach((mark, index) => {
			const elem = document.createElement('div')
			const title = document.createElement('h5')
			const url = document.createElement('pre')

			title.textContent = mark.title
			url.textContent = mark.url
			elem.setAttribute('index', index)

			elem.appendChild(title)
			elem.appendChild(url)
			elem.onclick = () => {
				const isSelected = elem.classList.toggle('selected')
				isSelected ? selectedList.push(elem.getAttribute('index')) : selectedList.pop()
				isSelected ? counter++ : (counter -= 1)

				// Change submit button text & class on selections
				const amountSelected = counter - links.length
				id('applybookmarks').textContent = tradThis(
					amountSelected === 0
						? 'Select bookmarks to import'
						: amountSelected === 1
						? 'Import this bookmark'
						: 'Import these bookmarks'
				)
				clas(id('applybookmarks'), amountSelected === 0, 'none')
			}

			// only append links if url are not empty
			// (temp fix to prevent adding bookmarks folder title ?)
			if (typeof mark.url === 'string')
				if (links.filter((x) => x.url === stringMaxSize(mark.url, 512)).length === 0) form.appendChild(elem)
		})

		// Replace form to filter already added bookmarks
		const oldForm = document.querySelector('#bookmarks form')
		if (oldForm) oldForm.remove()
		id('bookmarks').insertBefore(form, document.querySelector('#bookmarks .bookmarkOptions'))

		// Adds warning if no bookmarks were found
		const noBookmarks = bookmarksList.length === 0
		id('applybookmarks').style.display = noBookmarks ? 'none' : ''

		if (noBookmarks) {
			const h5 = document.createElement('h5')
			h5.textContent = tradThis('No bookmarks found')
			form.appendChild(h5)
			return
		}

		// Submit event
		id('applybookmarks').onclick = function () {
			const bookmarkToApply = selectedList.map((i) => ({ title: bookmarksList[i].title, url: bookmarksList[i].url }))

			if (bookmarkToApply.length > 0) {
				closeBookmarks(id('bookmarks_container'))
				quickLinks('button', bookmarkToApply, null)
			}
		}
	}

	// Ask for bookmarks first
	chrome.permissions.request({ permissions: ['bookmarks'] }, (granted) => {
		if (!granted) return

		chrome.storage.sync.get(null, (data) => {
			;(window.location.protocol === 'moz-extension:' ? browser : chrome).bookmarks.getTree().then((response) => {
				clas(id('bookmarks_container'), true, 'shown')
				main(bundleLinks(data), response)
			})
		})
	})

	// Close events
	document.querySelector('#bookmarks #e_close').onclick = () => closeBookmarks(id('bookmarks_container'))

	id('bookmarks_container').addEventListener('click', function (e) {
		if (e.target.id === 'bookmarks_container') closeBookmarks(this)
	})
}

function linksrow(amount, style = 'large', event) {
	function setRows(val, style) {
		const sizes = {
			large: { width: 4.8, gap: 2.3 },
			medium: { width: 3.5, gap: 2 },
			small: { width: 2.5, gap: 2 },
			text: { width: 5, gap: 2 }, // arbitrary width because width is auto
		}

		const { width, gap } = sizes[style]
		id('linkblocks_inner').style.width = (width + gap) * val + 'em'
	}

	if (event) {
		let domStyle = document.querySelector('#linkblocks_inner').className
		domStyle = domStyle === 'undefined' ? 'large' : domStyle

		setRows(event, domStyle)
		slowRange({ linksrow: parseInt(event) })
		return
	}

	setRows(amount, style)
}

function weather(event, that, init) {
	let weatherToSave = {}
	const date = new Date()
	const i_city = id('i_city')
	const i_ccode = id('i_ccode')
	const sett_city = id('sett_city')
	const current = id('current')
	const forecast = id('forecast')
	const widget = id('widget')

	const toFarenheit = (num) => Math.round(num * (9 / 5) + 32)
	const toCelsius = (num) => Math.round((num - 32) * (5 / 9))
	const toggleTempUnit = (F, temp) => (F ? toFarenheit(temp) : toCelsius(temp))

	const WEATHER_API_KEY = [
		'YTU0ZjkxOThkODY4YTJhNjk4ZDQ1MGRlN2NiODBiNDU=',
		'Y2U1M2Y3MDdhZWMyZDk1NjEwZjIwYjk4Y2VjYzA1NzE=',
		'N2M1NDFjYWVmNWZjNzQ2N2ZjNzI2N2UyZjc1NjQ5YTk=',
	]

	async function initWeather(param) {
		const applyResult = (geol) => {
			request(param, true)
			request(param, false)

			if (id('settings')) {
				id('i_ccode').value = param.ccode
				id('i_city').setAttribute('placeholder', param.city)

				if (geol) {
					clas(id('sett_city'), true, 'hidden')
					id('i_geol').checked = true
				}
			}
		}

		try {
			const ipapi = await fetch('https://ipapi.co/json')
			if (ipapi.ok) {
				const json = await ipapi.json()
				if (!json.error) param = { ...param, city: json.city, ccode: json.country }
			}
		} catch (error) {
			console.warn(error)
		}

		navigator.geolocation.getCurrentPosition(
			(pos) => {
				param.location = [pos.coords.latitude, pos.coords.longitude]
				applyResult(true)
			},
			() => applyResult(false)
		)
	}

	async function request(storage, forecast) {
		function saveCurrent(response) {
			//
			const isF = storage.unit === 'imperial'
			const { temp, feels_like, temp_max } = response.main

			weatherToSave = {
				...weatherToSave,
				lastCall: Math.floor(new Date().getTime() / 1000),
				lastState: {
					temp: isF ? toFarenheit(temp) : temp,
					feels_like: isF ? toFarenheit(feels_like) : feels_like,
					temp_max: isF ? toFarenheit(temp_max) : temp_max,
					sunrise: response.sys.sunrise,
					sunset: response.sys.sunset,
					description: response.weather[0].description,
					icon_id: response.weather[0].id,
				},
			}

			chrome.storage.sync.set({ weather: weatherToSave })
			displaysCurrent(weatherToSave)
		}

		function saveForecast(response) {
			//
			const thisdate = new Date()
			const todayHour = thisdate.getHours()
			let forecastDay = thisdate.getDate()
			let maxTempFromList = -273.15

			// Late evening forecast for tomorrow
			if (todayHour > 18) {
				const tomorrow = thisdate.setDate(thisdate.getDate() + 1)
				forecastDay = new Date(tomorrow).getDate()
			}

			// Get the highest temp for the specified day
			response.list.forEach((elem) => {
				if (new Date(elem.dt * 1000).getDate() === forecastDay)
					maxTempFromList < elem.main.temp_max ? (maxTempFromList = elem.main.temp_max) : ''
			})

			const isF = storage.unit === 'imperial'
			weatherToSave.fcHigh = Math.floor(isF ? toFarenheit(maxTempFromList) : maxTempFromList)
			chrome.storage.sync.set({ weather: weatherToSave })
			displaysForecast(weatherToSave)
		}

		if (!navigator.onLine) {
			return
		}

		const type = forecast ? 'forecast' : 'weather'
		const lang = document.documentElement.getAttribute('lang')
		const key = window.atob(WEATHER_API_KEY[forecast ? 0 : 1])

		const [lat, lon] = storage.location || [0, 0]
		const isGeol = storage.location.length === 2
		const geolStr = `&lat=${lat}&lon=${lon}`
		const cityStr = `&q=${encodeURI(storage.city)},${storage.ccode}`
		const location = isGeol ? geolStr : cityStr

		const url = `https://api.openweathermap.org/data/2.5/${type}?appid=${key}${location}&units=metric&lang=${lang}`

		// Inits global object
		if (Object.keys(weatherToSave).length === 0) {
			weatherToSave = storage
		}

		try {
			const weatherAPI = await fetch(url) // fetches, parses and apply callback

			if (weatherAPI.ok) {
				const json = await weatherAPI.json()
				forecast ? saveForecast(json) : saveCurrent(json)
			}

			return weatherAPI.ok
		} catch (error) {
			return
		}
	}

	function weatherCacheControl(storage) {
		const now = Math.floor(date.getTime() / 1000)
		let isCurrentChanging = false

		if (typeof storage.lastCall === 'number') {
			//
			// Current: 30 mins
			if (navigator.onLine && (now > storage.lastCall + 1800 || sessionStorage.lang)) {
				isCurrentChanging = true
				sessionStorage.removeItem('lang')
				request(storage, false)
			} else displaysCurrent(storage)

			// Forecast: follows current
			if (navigator.onLine && isCurrentChanging) {
				request(storage, true)
			} else displaysForecast(storage)
		}

		// First startup
		else initWeather(storage)
	}

	function displaysCurrent(storage) {
		const currentState = storage.lastState

		// 1.11.1 => 1.11.2 control
		if (storage.temperature === undefined) {
			storage.temperature = 'actual'
			currentState.temp = currentState.feels_like
		}

		function handleDescription() {
			const desc = currentState.description
			const feels = Math.floor(currentState.feels_like)
			const actual = Math.floor(currentState.temp)
			let tempText = ''

			switch (storage.temperature) {
				case 'feelslike': {
					tempText = `${tradThis('It currently feels like')} ${feels}°`
					break
				}

				case 'both': {
					tempText = `${tradThis('It is currently')} ${actual}°, ${tradThis('feels like')} ${feels}°`
					break
				}

				default: {
					tempText = `${tradThis('It is currently')} ${actual}°`
				}
			}

			current.textContent = `${desc[0].toUpperCase() + desc.slice(1)}. ${tempText}`
			widget.querySelector('p').textContent = actual + '°'
		}

		function handleWidget() {
			let filename = 'lightrain'
			const categorieIds = [
				[[200, 201, 202, 210, 211, 212, 221, 230, 231, 232], 'thunderstorm'],
				[[300, 301, 302, 310], 'lightdrizzle'],
				[[312, 313, 314, 321], 'showerdrizzle'],
				[[500, 501, 502, 503], 'lightrain'],
				[[504, 520, 521, 522], 'showerrain'],
				[[511, 600, 601, 602, 611, 612, 613, 615, 616, 620, 621, 622], 'snow'],
				[[701, 711, 721, 731, 741, 751, 761, 762, 771, 781], 'mist'],
				[[800], 'clearsky'],
				[[801], 'fewclouds'],
				[[802], 'brokenclouds'],
				[[803, 804], 'overcastclouds'],
			]

			categorieIds.forEach((category) => {
				if (category[0].includes(currentState.icon_id)) filename = category[1]
			})

			const widgetIcon = widget.querySelector('img')
			const { now, rise, set } = sunTime()
			const timeOfDay = now < rise || now > set ? 'night' : 'day'
			const iconSrc = `src/assets/weather/${timeOfDay}/${filename}.png`

			if (widgetIcon) {
				if (widgetIcon.getAttribute('src') !== iconSrc) widgetIcon.setAttribute('src', iconSrc)
			} else {
				const icon = document.createElement('img')
				icon.src = iconSrc
				icon.setAttribute('draggable', 'false')
				widget.prepend(icon)

				// from 1.2s request anim to .4s hide elem anim
				setTimeout(() => (widget.style.transition = 'opacity .4s'), 400)
			}
		}

		handleWidget()
		handleDescription()

		clas(current, false, 'wait')
		clas(widget, false, 'wait')
	}

	function displaysForecast(weather) {
		forecast.textContent = `${tradThis('with a high of')} ${weather.fcHigh}° ${tradThis(
			date.getHours() > 21 ? 'tomorrow' : 'today'
		)}.`

		clas(forecast, false, 'wait')
	}

	function forecastVisibilityControl(value) {
		let isTimeForForecast = false

		if (value === 'auto') isTimeForForecast = date.getHours() < 12 || date.getHours() > 21
		else isTimeForForecast = value === 'always'

		clas(forecast, isTimeForForecast, 'shown')
	}

	async function updatesWeather() {
		//

		async function fetches(weather) {
			const main = await request(weather, false)
			const forecast = await request(weather, true)

			return main && forecast
		}

		chrome.storage.sync.get('weather', async (data) => {
			switch (event) {
				case 'units': {
					data.weather.unit = that.checked ? 'imperial' : 'metric'

					if (data.weather.lastState) {
						const { feels_like, temp } = data.weather.lastState
						data.weather.lastState.temp = toggleTempUnit(that.checked, temp)
						data.weather.lastState.feels_like = toggleTempUnit(that.checked, feels_like)
						data.weather.fcHigh = toggleTempUnit(that.checked, data.weather.fcHigh)
					}

					displaysCurrent(data.weather)
					displaysForecast(data.weather)
					chrome.storage.sync.set({ weather: data.weather })
					slow(that)
					break
				}

				case 'city': {
					slow(that)

					if (i_city.value.length < 3) return false
					else if (navigator.onLine) {
						data.weather.ccode = i_ccode.value
						data.weather.city = stringMaxSize(i_city.value, 64)

						const inputAnim = i_city.animate([{ opacity: 1 }, { opacity: 0.6 }], {
							direction: 'alternate',
							easing: 'linear',
							duration: 800,
							iterations: Infinity,
						})

						const cityFound = await fetches(data.weather)

						if (cityFound) i_city.blur()
						i_city.setAttribute('placeholder', cityFound ? data.weather.city : tradThis('City not found'))
						i_city.value = ''
						inputAnim.cancel()
					}

					break
				}

				case 'geol': {
					data.weather.location = []
					that.setAttribute('disabled', '')

					if (that.checked) {
						navigator.geolocation.getCurrentPosition(
							(pos) => {
								//update le parametre de location
								clas(sett_city, that.checked, 'hidden')
								data.weather.location.push(pos.coords.latitude, pos.coords.longitude)
								fetches(data.weather)
							},
							(refused) => {
								//désactive geolocation if refused
								setTimeout(() => (that.checked = false), 400)
								if (!data.weather.city) initWeather()
								console.log(refused)
							}
						)
					} else {
						i_city.setAttribute('placeholder', data.weather.city)
						i_ccode.value = data.weather.ccode
						clas(sett_city, that.checked, 'hidden')

						data.weather.location = []
						fetches(data.weather)
					}

					slow(that)
					break
				}

				case 'forecast': {
					data.weather.forecast = that.value
					chrome.storage.sync.set({ weather: data.weather })
					forecastVisibilityControl(that.value)
					break
				}

				case 'temp': {
					data.weather.temperature = that.value
					chrome.storage.sync.set({ weather: data.weather })
					displaysCurrent(data.weather)
					break
				}
			}
		})
	}

	// Event & Init
	if (event) updatesWeather()
	else {
		try {
			if (validateHideElem(init.hide)) {
				if (init.hide[1][1] + init.hide[1][2] === 2) return false
			}
		} catch (e) {
			errorMessage('Could not validate Hide in Weather', e)
		}

		try {
			forecastVisibilityControl(init.weather.forecast || 'mornings')
			weatherCacheControl(init.weather)
		} catch (e) {
			errorMessage('Weather init did not work', e)
		}
	}
}

function initBackground(data) {
	const type = data.background_type || 'dynamic'
	const blur = data.background_blur !== undefined ? data.background_blur : 15
	const bright = data.background_bright !== undefined ? data.background_bright : 0.8

	filter('init', [parseFloat(blur), parseFloat(bright)])

	if (type === 'custom') {
		localBackgrounds({
			every: data.custom_every,
			time: data.custom_time,
		})
		return
	}

	unsplash(data)
}

function imgBackground(val, loadTime, init) {
	let img = new Image()

	img.onload = () => {
		if (loadTime) {
			const animDuration = loadTime > 1000 ? 1400 : loadTime + 400
			const changeDuration = (time) => (id('background_overlay').style.transition = `transform .4s, opacity ${time}ms`)

			changeDuration(animDuration)
			setTimeout(() => changeDuration(400), animDuration)
		}

		const applyBackground = () => {
			id('background_overlay').style.opacity = `1`
			id('background').style.backgroundImage = `url(${val})`
			localIsLoading = false
		}

		init ? applyBackground() : setTimeout(applyBackground, 400)
	}

	img.src = val
	img.remove()
}

function freqControl(state, every, last) {
	const nowDate = new Date()

	// instead of adding unix time to the last date
	// look if day & hour has changed
	// because we still cannot time travel
	// changes can only go forward

	if (state === 'set') {
		return nowDate.getTime()
	}

	const lastDate = new Date(last)
	const changed = {
		date: nowDate.getDate() !== lastDate.getDate(),
		hour: nowDate.getHours() !== lastDate.getHours(),
	}

	if (every === 'day') return changed.date
	if (every === 'hour') return changed.date || changed.hour
	if (every === 'tabs') return true
	if (every === 'pause') return last === 0
	if (every === 'period') return periodOfDay(sunTime()) !== periodOfDay(sunTime(), lastDate)
}

function localBackgrounds(init, event) {
	// Storage needs to be flat, as to only ask for needed background
	// SelectedId is self explanatory
	// CustomIds is list to get amount of backgrounds without accessing them
	// storage.local = {
	// 	  `full${_id}`: "/9j/4AAQSkZJRgAB...",
	// 	  `thumb${_id}`: "/9j/4AAQSkZJRgAB...",
	// 	  idsList: [ _id1, _id2, _id3 ],
	//    selectedId: _id3
	// }

	function isOnlineStorageAtCapacity(newFile) {
		//
		// Only applies to versions using localStorage: 5Mo limit
		if (detectPlatform() === 'online') {
			const ls = localStorage.bonjourrBackgrounds

			// Takes dynamic cache + google font list
			const potentialFontList = JSON.parse(ls).googleFonts ? 0 : 7.6e5
			const lsSize = ls.length + potentialFontList + 10e4

			// Uploaded file in storage would exceed limit
			if (lsSize + newFile.length > 5e6) {
				alert(`Image size exceeds storage: ${parseInt(Math.abs(lsSize - 5e6) / 1000)}ko left`)
				id('background_overlay').style.opacity = '1'

				return true
			}
		}

		return false
	}

	function b64toBlobUrl(b64Data, callback) {
		fetch(`data:image/jpeg;base64,${b64Data}`).then((res) => {
			res.blob().then((blob) => callback(URL.createObjectURL(blob)))
		})
	}

	function thumbnailSelection(id) {
		document.querySelectorAll('.thumbnail').forEach((thumb) => clas(thumb, false, 'selected'))
		clas(document.querySelector('.thumbnail#' + id), true, 'selected') // add selection style
	}

	function addNewImage(files) {
		files = [...files] // fileList to Array
		let filesIdsList = []
		let selected = ''

		files.forEach(() => {
			const _id = randomString(6)
			selected = _id
			filesIdsList.push(_id)
		})

		files.forEach((file, i) => {
			let reader = new FileReader()

			reader.onload = function (event) {
				const result = event.target.result

				if (isOnlineStorageAtCapacity(result)) {
					return console.warn('Uploaded image was not saved') // Exit with warning before saving image
				}

				compress(result, 'thumbnail', filesIdsList[i])
				compress(result)

				chrome.storage.local.set({ ['custom_' + filesIdsList[i]]: result })
			}

			localIsLoading = true
			id('background_overlay').style.opacity = '0'
			reader.readAsDataURL(file)
		})

		// Adds to list, becomes selected and save background
		chrome.storage.local.get(['idsList'], (local) => {
			let list = [...local.idsList]
			list.push(...filesIdsList)

			if (local.idsList.length === 0) {
				chrome.storage.sync.set({ background_type: 'custom' }) // change type si premier local
			}

			setTimeout(() => thumbnailSelection(selected), 400)

			chrome.storage.local.set({
				...local,
				idsList: list,
				selectedId: selected,
			})
		})
	}

	function compress(e, state, _id) {
		//
		// Hides previous bg and credits
		if (state !== 'thumbnail') {
			clas(id('credit'), false, 'shown')
			id('background_overlay').style.opacity = `0`
		}

		const compressStart = performance.now()
		const img = new Image()

		img.onload = () => {
			const elem = document.createElement('canvas')
			const ctx = elem.getContext('2d')

			// canvas proportionné à l'image
			// rétréci suivant le taux de compression
			// si thumbnail, toujours 140px
			const height = state === 'thumbnail' ? 140 * window.devicePixelRatio : img.height
			const scaleFactor = height / img.height
			elem.width = img.width * scaleFactor
			elem.height = height

			ctx.drawImage(img, 0, 0, img.width * scaleFactor, height) //dessine l'image proportionné

			const data = ctx.canvas.toDataURL(img) // renvoie le base64
			const cleanData = data.slice(data.indexOf(',') + 1, data.length) //used for blob

			if (state === 'thumbnail') {
				chrome.storage.local.set({ ['customThumb_' + _id]: cleanData })
				addThumbnails(cleanData, _id, null, true)

				return
			}

			b64toBlobUrl(cleanData, (bloburl) => {
				const compressTime = performance.now() - compressStart
				setTimeout(() => imgBackground(bloburl, compressTime), 400 - compressTime)
			})
		}

		img.src = e
	}

	function addThumbnails(data, _id, settingsDom, isSelected) {
		const settings = settingsDom ? settingsDom : id('settings')

		const div = document.createElement('div')
		const i = document.createElement('img')
		const rem = document.createElement('button')
		const wrap = settings.querySelector('#fileContainer')

		div.id = _id
		div.setAttribute('class', 'thumbnail' + (isSelected ? ' selected' : ''))
		if (!mobilecheck()) rem.setAttribute('class', 'hidden')

		let close = document.createElement('img')
		close.setAttribute('src', 'src/assets/interface/close.svg')
		rem.appendChild(close)

		b64toBlobUrl(data, (bloburl) => (i.src = bloburl))

		div.appendChild(i)
		div.appendChild(rem)
		wrap.prepend(div)

		i.onmouseup = (e) => {
			if (e.button !== 0 || localIsLoading) return

			const _id = e.target.parentElement.id
			const bgKey = 'custom_' + _id

			chrome.storage.local.get('selectedId', (local) => {
				// image selectionné est différente de celle affiché
				if (_id !== local.selectedId) {
					thumbnailSelection(_id)

					id('background_overlay').style.opacity = `0`
					localIsLoading = true
					chrome.storage.local.set({ selectedId: _id }) // Change bg selectionné
					chrome.storage.local.get([bgKey], (local) => compress(local[bgKey])) //affiche l'image voulue
				}
			})
		}

		rem.onmouseup = (e) => {
			const path = e.composedPath()

			if (e.button !== 0 || localIsLoading) {
				return
			}

			chrome.storage.local.get(['idsList', 'selectedId'], (local) => {
<<<<<<< HEAD
				const thumbnail = path.find((d) => d.className.includes('thumbnail'))
				const _id = thumbnail.id
=======
				const _id = e.target.parentElement.parentElement.id
>>>>>>> 15c980b1
				let { idsList, selectedId } = local
				let poppedList = idsList.filter((a) => !a.includes(_id))

				thumbnail.remove()

				chrome.storage.local.remove('custom_' + _id)
				chrome.storage.local.remove(['customThumb_' + _id])
				chrome.storage.local.set({ idsList: poppedList })

				// Draw new image if displayed is removed
				if (_id === selectedId) {
					// To another custom
					if (poppedList.length > 0) {
						selectedId = poppedList[0]
						thumbnailSelection(selectedId)

						const toShowId = 'custom_' + poppedList[0]
						chrome.storage.local.get([toShowId], (local) => compress(local[toShowId]))
					}

					// back to unsplash
					else {
						id('background_overlay').style.opacity = 0
						chrome.storage.sync.set({ background_type: 'dynamic' })
						setTimeout(() => chrome.storage.sync.get('dynamic', (data) => unsplash(data)), 400)
						selectedId = ''
					}

					chrome.storage.local.set({ selectedId }) // selected is new chosen background
				}
			})
		}
	}

	function displayCustomThumbnails(settingsDom) {
		const thumbnails = settingsDom.querySelectorAll('#bg_tn_wrap .thumbnail')

		chrome.storage.local.get(['idsList', 'selectedId'], (local) => {
			const { idsList, selectedId } = local

			if (idsList.length > 0 && thumbnails.length < idsList.length) {
				const thumbsKeys = idsList.map((a) => 'customThumb_' + a) // To get keys for storage

				// Parse through thumbnails to display them
				chrome.storage.local.get(thumbsKeys, (local) => {
					Object.entries(local).forEach(([key, val]) => {
						if (!key.startsWith('customThumb_')) return // online only, can be removed after lsOnlineStorage rework

						const _id = key.replace('customThumb_', '')
						const blob = val.replace('data:image/jpeg;base64,', '')
						const isSelected = _id === selectedId

						addThumbnails(blob, _id, settingsDom, isSelected)
					})
				})
			}
		})
	}

	function refreshCustom(button) {
		chrome.storage.sync.get('custom_every', (sync) => {
			id('background_overlay').style.opacity = 0
			turnRefreshButton(button, true)
			localIsLoading = true

			setTimeout(
				() =>
					localBackgrounds({
						every: sync.custom_every,
						time: 0,
					}),
				400
			)
		})
	}

	if (event) {
		if (event.is === 'thumbnail') displayCustomThumbnails(event.settings)
		if (event.is === 'newfile') addNewImage(event.file)
		if (event.is === 'refresh') refreshCustom(event.button)
		return
	}

	function applyCustomBackground(id) {
		chrome.storage.local.get(['custom_' + id], (local) => {
			const perfStart = performance.now()
			const background = local['custom_' + id]

			const cleanData = background.slice(background.indexOf(',') + 1, background.length)
			b64toBlobUrl(cleanData, (bloburl) => {
				imgBackground(bloburl, perfStart, !!init)
			})
		})
	}

	chrome.storage.local.get(['selectedId', 'idsList'], (local) => {
		try {
			// need all of saved stuff
			let { selectedId, idsList } = local
			const { every, time } = init
			const needNewImage = freqControl('get', every, time || 0)

			// 1.14.0 (firefox?) background recovery fix
			if (!idsList) {
				idsList = []
				selectedId = ''

				chrome.storage.local.get(null, (local) => {
					const ids = Object.keys(local)
						.filter((k) => k.startsWith('custom_'))
						.map((k) => k.replace('custom_', ''))

					chrome.storage.local.set({ idsList: ids, selectedId: ids[0] || '' })
					chrome.storage.sync.get(null, (data) => initBackground(data))
				})
			}

			if (idsList.length === 0) {
				chrome.storage.sync.get('dynamic', (data) => unsplash(data)) // no bg, back to unsplash
				return
			}

			if (every && needNewImage) {
				if (idsList.length > 1) {
					idsList = idsList.filter((l) => !l.includes(selectedId)) // removes current from list
					selectedId = idsList[Math.floor(Math.random() * idsList.length)] // randomize from list
				}

				applyCustomBackground(selectedId)

				chrome.storage.sync.set({ custom_time: freqControl('set') })
				chrome.storage.local.set({ selectedId })

				if (id('settings')) thumbnailSelection(selectedId) // change selection if coming from refresh

				return
			}

			applyCustomBackground(selectedId)
		} catch (e) {
			errorMessage('Could not init local backgrounds', e)
		}
	})
}

async function unsplash(init, event) {
	async function preloadImage(src) {
		const img = new Image()

		img.src = src
		await img.decode()
		img.remove()

		return
	}

	function imgCredits(image) {
		//
		// Filtering
		const domcredit = id('credit')
		let needsSpacer = false
		let artist = ''
		let photoLocation = ''
		let exifDescription = ''
		const referral = '?utm_source=Bonjourr&utm_medium=referral'
		const { city, country, name, username, link, exif } = image

		if (!city && !country) {
			photoLocation = tradThis('Photo by ')
		} else {
			if (city) photoLocation = city + ', '
			if (country) {
				photoLocation += country
				needsSpacer = true
			}
		}

		if (exif) {
			const orderedExifData = [
				{ key: 'model', format: `%val% - ` },
				{ key: 'aperture', format: `f/%val% ` },
				{ key: 'exposure_time', format: `%val%s ` },
				{ key: 'iso', format: `ISO %val% ` },
				{ key: 'focal_length', format: `%val%mm` },
			]

			orderedExifData.forEach(({ key, format }) => {
				if (exif[key]) {
					exifDescription += format.replace('%val%', exif[key])
				}
			})
		}

		// Force Capitalization
		artist = name
			.split(' ')
			.map((s) => s.charAt(0).toUpperCase() + s.slice(1).toLocaleLowerCase())
			.join(' ')

		// DOM element

		const locationDOM = document.createElement('a')
		const spacerDOM = document.createElement('span')
		const artistDOM = document.createElement('a')
		const exifDOM = document.createElement('p')

		exifDOM.className = 'exif'
		exifDOM.textContent = exifDescription
		locationDOM.textContent = photoLocation
		artistDOM.textContent = artist
		spacerDOM.textContent = ` - `

		locationDOM.href = link + referral
		artistDOM.href = 'https://unsplash.com/@' + username + referral

		domcredit.textContent = ''

		domcredit.appendChild(exifDOM)
		domcredit.appendChild(locationDOM)
		if (needsSpacer) domcredit.appendChild(spacerDOM)
		domcredit.appendChild(artistDOM)

		clas(domcredit, true, 'shown')
	}

	function loadBackground(props, loadTime) {
		imgBackground(props.url, loadTime, !!init)
		imgCredits(props)

		// sets meta theme-color to main background's color
		document.querySelector('meta[name="theme-color"]').setAttribute('content', props.color)
	}

	async function requestNewList(collection) {
		const header = new Headers()
		const collecId = allCollectionIds[collection] || allCollectionIds.day
		const url = `https://api.unsplash.com/photos/random?collections=${collecId}&count=8`
		header.append('Authorization', `Client-ID 3686c12221d29ca8f7947c94542025d760a8e0d49007ec70fa2c4b9f9d377b1d`)
		header.append('Accept-Version', 'v1')

		const resp = await fetch(url, { headers: header })
		const json = await resp.json()

		if (resp.status === 404 || json.length === 1) {
			console.log(json?.errors)
			return false
		}

		const filteredList = []
		const { width, height } = screen
		const imgSize = width > height ? width : height // higher res on mobile

		json.forEach((img) => {
			filteredList.push({
				url: img.urls.raw + '&w=' + imgSize + '&dpr=' + window.devicePixelRatio,
				link: img.links.html,
				username: img.user.username,
				name: img.user.name,
				city: img.location.city,
				country: img.location.country,
				color: img.color,
				exif: img.exif,
				desc: img.description,
			})
		})

		return filteredList
	}

	function chooseCollection(eventCollection) {
		if (eventCollection) {
			eventCollection = eventCollection.replaceAll(` `, '')
			allCollectionIds.user = eventCollection
			return 'user'
		}

		return periodOfDay(sunTime())
	}

	function collectionControl(dynamic) {
		const { every, lastCollec, collection } = dynamic
		const Pause = every === 'pause'
		const Day = every === 'day'

		if ((Pause || Day) && lastCollec) {
			return lastCollec // Keeps same collection on >day so that user gets same type of backgrounds
		}

		const collec = chooseCollection(collection) // Or updates collection with sunTime or user collec
		dynamic.lastCollec = collec
		chrome.storage.sync.set({ dynamic: dynamic })

		return collec
	}

	async function cacheControl(dynamic, caches, collection, preloading) {
		//
		const needNewImage = freqControl('get', dynamic.every, dynamic.time)
		let list = caches[collection]

		if (preloading) {
			loadBackground(list[0])
			await preloadImage(list[1].url) // Is trying to preload next
			chrome.storage.local.remove('waitingForPreload')
			return
		}

		if (!needNewImage) {
			loadBackground(list[0]) // No need for new, load the same image
			return
		}

		// Needs new image, Update time
		dynamic.lastCollec = collection
		dynamic.time = freqControl('set')

		// Removes previous image from list
		if (list.length > 1) list.shift()

		// Load new image
		loadBackground(list[0])

		// If end of cache, get & save new list
		if (list.length === 1 && navigator.onLine) {
			const newList = await requestNewList(collection)

			if (newList) {
				caches[collection] = list.concat(newList)
				await preloadImage(newList[0].url)
				chrome.storage.local.set({ dynamicCache: caches })
				chrome.storage.local.remove('waitingForPreload')
			}

			return
		}

		if (list.length > 1) await preloadImage(list[1].url) // Or preload next

		chrome.storage.sync.set({ dynamic: dynamic })
		chrome.storage.local.set({ dynamicCache: caches })
		chrome.storage.local.remove('waitingForPreload')
	}

	async function populateEmptyList(collection, local, dynamic, isEvent) {
		if (isEvent) {
			collection = chooseCollection(collection) // if it comes from collection change
		}

		const newList = await requestNewList(collection)
		const changeStart = performance.now()

		if (!newList) {
			return // Don't save dynamicCache if request failed, also don't preload nothing
		}

		await preloadImage(newList[0].url)
		loadBackground(newList[0], performance.now() - changeStart)

		local.dynamicCache[collection] = newList
		chrome.storage.local.set({ dynamicCache: local.dynamicCache })
		chrome.storage.local.set({ waitingForPreload: true })

		//preload
		await preloadImage(newList[1].url)
		chrome.storage.local.remove('waitingForPreload')
	}

	function updateDynamic(event, sync, local) {
		switch (Object.keys(event)[0]) {
			case 'refresh': {
				// Only refreshes background if preload is over
				// If not, animate button to show it is trying
				if (local.waitingForPreload === undefined) {
					turnRefreshButton(Object.values(event)[0], true)
					id('background_overlay').style.opacity = 0

					const newDynamic = { ...sync.dynamic, time: 0 }
					chrome.storage.sync.set({ dynamic: newDynamic })
					chrome.storage.local.set({ waitingForPreload: true })

					setTimeout(() => cacheControl(newDynamic, local.dynamicCache, collectionControl(newDynamic), false), 400)

					return
				}

				turnRefreshButton(Object.values(event)[0], false)
				break
			}

			case 'every': {
				sync.dynamic.every = event.every
				sync.dynamic.time = freqControl('set')
				chrome.storage.sync.set({ dynamic: sync.dynamic })
				break
			}

			// Back to dynamic and load first from chosen collection
			case 'removedCustom': {
				chrome.storage.sync.set({ background_type: 'dynamic' })
				loadBackground(local.dynamicCache[collectionControl(sync.dynamic)][0])
				break
			}

			// Always request another set, update last time image change and load background
			case 'collection': {
				if (!navigator.onLine) return

				id('background_overlay').style.opacity = '0'

				// remove user collec
				if (event.collection === '') {
					const defaultColl = chooseCollection()
					local.dynamicCache.user = []
					sync.dynamic.collection = ''
					sync.dynamic.lastCollec = defaultColl

					chrome.storage.sync.set({ dynamic: sync.dynamic })
					chrome.storage.local.set({ dynamicCache: local.dynamicCache })

					unsplash(sync)
					return
				}

				// add new collec
				sync.dynamic.collection = event.collection
				sync.dynamic.lastCollec = 'user'
				sync.dynamic.time = freqControl('set')
				chrome.storage.sync.set({ dynamic: sync.dynamic })

				populateEmptyList(event.collection, local, sync.dynamic, true)
				break
			}
		}
	}

	// collections source: https://unsplash.com/@bonjourr/collections
	const allCollectionIds = {
		noon: 'GD4aOSg4yQE',
		day: 'o8uX55RbBPs',
		evening: '3M2rKTckZaQ',
		night: 'bHDh4Ae7O8o',
		user: '',
	}

	if (event) {
		// No init, Event
		chrome.storage.sync.get('dynamic', (sync) =>
			chrome.storage.local.get(['dynamicCache', 'waitingForPreload'], (local) => {
				updateDynamic(event, sync, local)
			})
		)

		return
	}

	chrome.storage.local.get(['dynamicCache', 'waitingForPreload'], (local) => {
		try {
			// Real init start
			const collecId = collectionControl(init.dynamic)
			const cache = local.dynamicCache || localDefaults.dynamicCache

			if (cache[collecId].length === 0) {
				populateEmptyList(collecId, local, init.dynamic, false) // If list empty: request new, save sync & local
				return
			}

			cacheControl(init.dynamic, cache, collecId, local.waitingForPreload) // Not empty: normal cacheControl
		} catch (e) {
			errorMessage('Dynamic errored on init', e)
		}
	})

	return
}

function filter(cat, val) {
	let result = ''

	switch (cat) {
		case 'init':
			result = `blur(${val[0]}px) brightness(${val[1]})`
			break

		case 'blur':
			result = `blur(${val}px) brightness(${id('i_bright').value})`
			break

		case 'bright':
			result = `blur(${id('i_blur').value}px) brightness(${val})`
			break
	}

	id('background').style.filter = result
}

function darkmode(init, event) {
	function apply(option) {
		const time = sunTime()
		const cases = {
			auto: time.now <= time.rise || time.now > time.set ? 'dark' : '',
			system: 'autodark',
			enable: 'dark',
			disable: '',
		}

		document.body.setAttribute('class', cases[option])
	}

	if (event) {
		apply(event)
		chrome.storage.sync.set({ dark: event })
		return
	}

	try {
		apply(init)
	} catch (e) {
		errorMessage('Dark mode somehow messed up', e)
	}
}

function searchbar(event, that, init) {
	const domsearchbar = id('searchbar')
	const emptyButton = id('sb_empty')
	const submitButton = id('sb_submit')

	const display = (value) => id('sb_container').setAttribute('class', value ? 'shown' : 'hidden')
	const setEngine = (value) => domsearchbar.setAttribute('engine', value)
	const setRequest = (value) => domsearchbar.setAttribute('request', stringMaxSize(value, 512))
	const setNewtab = (value) => domsearchbar.setAttribute('newtab', value)
	const setOpacity = (value) => {
		domsearchbar.setAttribute('style', `background: rgba(255, 255, 255, ${value}); color: ${value > 0.4 ? '#222' : '#fff'}`)

		if (value > 0.4) id('sb_container').classList.add('opaque')
		else id('sb_container').classList.remove('opaque')
	}

	function updateSearchbar() {
		chrome.storage.sync.get('searchbar', (data) => {
			switch (event) {
				case 'searchbar': {
					data.searchbar.on = that.checked
					display(that.checked)
					break
				}

				case 'engine': {
					data.searchbar.engine = that.value
					clas(id('searchbar_request'), that.value === 'custom', 'shown')
					setEngine(that.value)
					break
				}

				case 'opacity': {
					data.searchbar.opacity = parseFloat(that.value)
					setOpacity(parseFloat(that.value))
					break
				}

				case 'request': {
					let val = that.value

					if (val.indexOf('%s') !== -1) {
						data.searchbar.request = stringMaxSize(val, 512)
						that.blur()
					} else if (val.length > 0) {
						val = ''
						that.setAttribute('placeholder', tradThis('%s Not found'))
						setTimeout(() => that.setAttribute('placeholder', tradThis('Search query: %s')), 2000)
					}

					setRequest(val)
					break
				}

				case 'newtab': {
					data.searchbar.newtab = that.checked
					setNewtab(that.checked)
					break
				}
			}

			if (event === 'opacity') slowRange({ searchbar: data.searchbar })
			else chrome.storage.sync.set({ searchbar: data.searchbar })
		})
	}

	function initSearchbar() {
		const { on, engine, request, newtab, opacity } = init || syncDefaults.searchbar
		try {
			display(on)
			setEngine(engine)
			setRequest(request)
			setNewtab(newtab)
			setOpacity(opacity)
		} catch (e) {
			errorMessage('Error in searchbar initialization', e)
		}
	}

	function submitSearch() {
		let searchURL = ''
		const isNewtab = domsearchbar.getAttribute('newtab') === 'true'
		const engine = domsearchbar.getAttribute('engine')
		const request = domsearchbar.getAttribute('request')
		const lang = document.documentElement.getAttribute('lang')

		// engineLocales est dans lang.js
		if (engine === 'custom') searchURL = request
		else searchURL = engineLocales[engine].base.replace('%l', engineLocales[engine][lang])

		searchURL = searchURL.replace('%s', encodeURIComponent(domsearchbar.value))

		isNewtab ? window.open(searchURL, '_blank') : (window.location = searchURL)
	}

	domsearchbar.onkeyup = function (e) {
		if (e.key === 'Enter' && this.value.length > 0) {
			submitSearch()
		}
	}

	domsearchbar.oninput = function () {
		clas(emptyButton, this.value.length > 0, 'shown')
		clas(submitButton, this.value.length > 0, 'shown')
	}

	emptyButton.onclick = function () {
		domsearchbar.value = ''
		domsearchbar.focus()
		clas(this, false, 'shown')
		clas(submitButton, false, 'shown')
	}

	submitButton.onclick = function () {
		submitSearch()
	}

	event ? updateSearchbar() : initSearchbar()
}

async function quotes(event, that, init) {
	function display(value) {
		clas(id('linkblocks'), value, 'withQuotes')
		id('quotes_container').setAttribute('class', value ? 'shown' : 'hidden')
	}

	async function newQuote(lang, type) {
		try {
			if (!navigator.onLine) {
				return []
			}

			// Fetch a random quote from the quotes API
			const query = (type += type === 'classic' ? `/${lang}` : '')
			const response = await fetch('https://quotes.bonjourr.fr/' + query)
			const json = await response.json()

			if (response.ok) {
				return json
			}
		} catch (error) {
			console.warn(error)
			return []
		}
	}

	function insertToDom(values) {
		if (!values) return
		id('quote').textContent = values.content
		id('author').textContent = values.author
	}

	function controlCacheList(list, lang, type) {
		list.shift() // removes used quote
		chrome.storage.local.set({ quotesCache: list })

		if (list.length < 2) {
			newQuote(lang, type).then((list) => {
				chrome.storage.local.set({ quotesCache: list })
			})
		}

		return list
	}

	function updateSettings() {
		chrome.storage.sync.get(['lang', 'quotes'], async (data) => {
			const updated = { ...data.quotes }
			const { lang, quotes } = data

			switch (event) {
				case 'toggle': {
					const on = that.checked // to use inside storage callback
					updated.on = on

					chrome.storage.local.get('quotesCache', (local) => {
						insertToDom(local.quotesCache[0])
						display(on)
					})

					break
				}

				case 'author': {
					id('author').classList.toggle('alwaysVisible')
					updated.author = that.checked
					break
				}

				case 'frequency': {
					updated.frequency = that.value
					break
				}

				case 'type': {
					updated.type = that.value

					const list = await newQuote(lang, that.value)
					chrome.storage.local.set({ quotesCache: list })

					insertToDom(list[0])
					break
				}

				case 'refresh': {
					updated.last = freqControl('set')

					chrome.storage.local.get('quotesCache', async (local) => {
						const quote = controlCacheList(local.quotesCache, lang, quotes.type)[0]
						insertToDom(quote)
					})

					break
				}
			}

			chrome.storage.sync.set({ quotes: updated })
		})
	}

	// update and quit
	if (event) {
		updateSettings()
		return
	}

	// Cache:
	// storage.local = { quotesCache: Array(20) }
	// NeedsNewQuote: Removes first element of the list
	// if list is too small, fetches new batch of quotes
	// All quotes type share the same cache
	// changing quotes type fetches new batch

	// Init
	chrome.storage.local.get('quotesCache', async (local) => {
		canDisplayInterface('quotes')

		const { lang, quotes } = init
		let needsNewQuote = freqControl('get', quotes.frequency, quotes.last)
		let cache = local.quotesCache
		let quote = {}

		if (!cache || cache?.length === 0) {
			cache = await newQuote(lang, quotes.type) // gets list
			chrome.storage.local.set({ quotesCache: cache }) // saves list

			quote = cache[0]
		}

		if (needsNewQuote) {
			quotes.last = freqControl('set') // updates last quotes timestamp
			chrome.storage.sync.set({ quotes })

			quote = controlCacheList(cache, lang, quotes.type)[0] // has removed last quote from cache
		}

		// quotes off, just quit
		if (init?.quotes?.on === false) {
			return
		}

		quote = cache[0] // all conditions passed, cache is safe to use

		// Displays
		if (quotes.author) id('author').classList.add('alwaysVisible')
		insertToDom(quote)
		display(true)
	})
}

function showPopup(data) {
	//
	function affiche() {
		const setReviewLink = () =>
			getBrowser() === 'chrome'
				? 'https://chrome.google.com/webstore/detail/bonjourr-%C2%B7-minimalist-lig/dlnejlppicbjfcfcedcflplfjajinajd/reviews'
				: getBrowser() === 'firefox'
				? 'https://addons.mozilla.org/en-US/firefox/addon/bonjourr-startpage/'
				: getBrowser() === 'safari'
				? 'https://apps.apple.com/fr/app/bonjourr-startpage/id1615431236'
				: getBrowser() === 'edge'
				? 'https://microsoftedge.microsoft.com/addons/detail/bonjourr/dehmmlejmefjphdeoagelkpaoolicmid'
				: 'https://bonjourr.fr/help#%EF%B8%8F-reviews'

		const dom = {
			wrap: document.createElement('div'),
			btnwrap: document.createElement('div'),
			desc: document.createElement('p'),
			review: document.createElement('a'),
			donate: document.createElement('a'),
		}

		const closePopup = (fromText) => {
			if (fromText) {
				id('popup').classList.remove('shown')
				setTimeout(() => {
					id('popup').remove()
					setTimeout(() => (id('credit').style = ''), 400)
				}, 200)
			}
			chrome.storage.sync.set({ reviewPopup: 'removed' })
		}

		dom.wrap.id = 'popup'
		dom.desc.id = 'popup_text'
		dom.desc.textContent = tradThis(
			'Love using Bonjourr? Consider giving us a review or donating, that would help a lot! 😇'
		)

		dom.review.href = setReviewLink()
		dom.donate.href = 'https://ko-fi.com/bonjourr'

		dom.review.textContent = tradThis('Review')
		dom.donate.textContent = tradThis('Donate')

		dom.btnwrap.id = 'popup_buttons'
		dom.btnwrap.appendChild(dom.review)
		dom.btnwrap.appendChild(dom.donate)

		dom.wrap.appendChild(dom.desc)
		dom.wrap.appendChild(dom.btnwrap)

		document.body.appendChild(dom.wrap)

		id('credit').style.opacity = 0
		setTimeout(() => dom.wrap.classList.add('shown'), 200)

		dom.review.addEventListener('mousedown', () => closePopup(false))
		dom.donate.addEventListener('mousedown', () => closePopup(false))
		dom.desc.addEventListener('click', () => closePopup(true), { passive: true })
	}

	//s'affiche après 30 tabs
	if (data > 30) affiche()
	else if (typeof data === 'number') chrome.storage.sync.set({ reviewPopup: data + 1 })
	else if (data !== 'removed') chrome.storage.sync.set({ reviewPopup: 0 })
}

function modifyWeightOptions(weights, settingsDom) {
	const select = (settingsDom ? settingsDom : id('settings')).querySelector('#i_weight')
	const options = select.querySelectorAll('option')

	if (!weights || weights.length === 0) {
		options.forEach((option) => (option.style.display = 'block'))
		return true
	}

	// Theres weights
	else {
		// filters
		if (weights.includes('regular')) weights[weights.indexOf('regular')] = '400'
		weights = weights.map((aa) => parseInt(aa))

		// toggles selects
		if (options) {
			options.forEach(
				(option) => (option.style.display = weights.indexOf(parseInt(option.value)) !== -1 ? 'block' : 'none')
			)
		}
	}
}

function safeFont(settingsDom) {
	const is = safeFontList
	let toUse = is.fallback
	const hasUbuntu = document.fonts.check('16px Ubuntu')
	const notAppleOrWindows = !testOS.mac && !testOS.windows && !testOS.ios

	if (testOS.windows) toUse = is.windows
	else if (testOS.android) toUse = is.android
	else if (testOS.mac || testOS.ios) toUse = is.apple
	else if (notAppleOrWindows && hasUbuntu) toUse = is.linux

	if (settingsDom) {
		settingsDom.querySelector('#i_customfont').setAttribute('placeholder', toUse.placeholder)
		modifyWeightOptions(toUse.weights, settingsDom)
	}

	return toUse
}

function customFont(init, event) {
	function setSize(val) {
		dominterface.style.fontSize = val / 16 + 'em' // 16 is body px size
	}

	function setFamily(family, fontface) {
		id('fontstyle').textContent = fontface
		id('clock').style.fontFamily = '"' + family + '"'
		id('credit').style.fontFamily = '"' + family + '"'
		dominterface.style.fontFamily = '"' + family + '"'
		canDisplayInterface('fonts')
	}

	function setWeight(family, weight) {
		weight = parseInt(weight)

		if (weight) {
			const list = safeFont().weights
			dominterface.style.fontWeight = weight
			id('searchbar').style.fontWeight = weight

			// Default bonjourr lowers font weight on clock (because we like it)
			const loweredWeight = weight > 100 ? list[list.indexOf(weight) - 1] : weight
			id('clock').style.fontWeight = family ? weight : loweredWeight
		}
	}

	async function setFontface(url) {
		const resp = await fetch(url)
		const text = await resp.text()
		const fontface = text.replace(/(\r\n|\n|\r|  )/gm, '')
		chrome.storage.local.set({ fontface })

		return fontface
	}

	function updateFont(event) {
		function fetchFontList(callback) {
			chrome.storage.local.get('googleFonts', async (local) => {
				//
				// Get list from storage
				if (local.googleFonts && !local.googleFonts?.error) {
					callback(local.googleFonts)
					return
				}

				// Get list from API if browser is online
				if (navigator.onLine) {
					const a = 'QUl6YVN5QWt5M0pZYzJyQ09MMWpJc3NHQmdMcjFQVDR5VzE1ak9r'
					const url = 'https://www.googleapis.com/webfonts/v1/webfonts?sort=popularity&key=' + window.atob(a)
					const resp = await fetch(url)

					if (!resp.ok) return // return nothing if smth wrong, will try to fetch next time

					const json = await resp.json()
					chrome.storage.local.set({ googleFonts: json })

					callback(json)
				}
			})
		}

		function removeFont() {
			id('fontstyle').textContent = ''
			id('clock').style.fontFamily = ''
			id('credit').style.fontFamily = ''
			dominterface.style.fontFamily = ''

			// weights
			const baseWeight = testOS.windows ? '400' : '300'
			dominterface.style.fontWeight = baseWeight
			id('searchbar').style.fontWeight = baseWeight
			id('clock').style.fontWeight = ''

			id('i_weight').value = baseWeight

			return { url: '', family: '', availWeights: [], weight: baseWeight }
		}

		async function changeFamily(json, family) {
			//
			// Cherche correspondante
			const dom = id('i_customfont')
			const font = json.items.filter((font) => font.family.toUpperCase() === family.toUpperCase())

			// One font has been found
			if (font.length > 0) {
				const availWeights = font[0].variants.filter((variant) => !variant.includes('italic'))
				const defaultWeight = availWeights.includes('regular') ? 400 : availWeights[0]
				const url = encodeURI(`https://fonts.googleapis.com/css?family=${font[0].family}:${defaultWeight}`)
				const fontface = await setFontface(url)

				setFamily(font[0].family, fontface)
				setWeight(font[0].family, 400)
				modifyWeightOptions(availWeights, null, true)
				id('i_weight').value = '400'

				if (dom) dom.blur()
				return { url, family: font[0].family, availWeights, weight: 400 }
			}

			// No fonts found
			else {
				dom.value = ''
				safeFont(id('settings'))
				return { url: '', family: '', availWeights: [], weight: testOS.windows ? '400' : '300' }
			}
		}

		if (event.autocomplete) {
			fetchFontList(function fillFamilyInput(json) {
				if (!json) return

				const fragment = new DocumentFragment()

				json.items.forEach(function addOptions(item) {
					const option = document.createElement('option')

					option.textContent = item.family
					option.setAttribute('value', item.family)
					fragment.appendChild(option)
				})

				event.settingsDom.querySelector('#dl_fontfamily').appendChild(fragment)
			})

			return
		}

		chrome.storage.sync.get('font', async (data) => {
			let font = data.font

			if (event.size) {
				font.size = event.size
				setSize(event.size)
				slowRange({ font: font }, 200)
				return
			}

			if (event.weight) {
				if (font.url) {
					font.url = font.url.slice(0, font.url.lastIndexOf(':') + 1)
					font.url += event.weight
					setFamily(font.family, await setFontface(font.url))
				}

				// If nothing, removes custom font
				else font.weight = event.weight

				setWeight(font.family, event.weight)
				slowRange({ font: font }, 200)
				return
			}

			if (event.family === '') {
				safeFont(id('settings'))
				slowRange({ font: { size: font.size, ...removeFont() } }, 200)
				chrome.storage.local.remove('fontface')
				return
			}

			if (event.family) {
				fetchFontList(async (json) => {
					slowRange({ font: { size: font.size, ...(await changeFamily(json, event.family)) } }, 200)
				})
			}
		})
	}

	if (event) {
		updateFont(event)
		return
	}

	// init
	try {
		setSize(init.size)
		setWeight(init.family, init.weight)

		// Sets family
		if (init.family === '') return

		chrome.storage.local.get('fontface', async ({ fontface }) => {
			setFamily(init.family, fontface || (await setFontface(init.url))) // fetch font-face data if none in storage
		})
	} catch (e) {
		errorMessage('Custom fonts failed to start', e)
	}
}

function textShadow(init, event) {
	const potency = init ? init : event
	id('interface').style.textShadow = `1px 2px 6px rgba(0, 0, 0, ${potency})`

	if (event) slowRange({ textShadow: potency })
}

function customCss(init, event) {
	const styleHead = id('styles')

	if (init) styleHead.textContent = init

	if (event) {
		switch (event.is) {
			case 'styling': {
				const val = stringMaxSize(event.val, 8080)
				styleHead.textContent = val
				slowRange({ css: val }, 500)
				break
			}

			case 'resize': {
				slowRange({ cssHeight: event.val }, 500)
				break
			}
		}
	}
}

function hideElem(init, buttons, that) {
	const IDsList = [
		['time', ['time-container', 'date']],
		['main', ['greetings', 'description', 'widget']],
		['linkblocks', ['linkblocks']],
		['showSettings', ['showSettings']],
	]

	// Returns { row, col } to naviguate [[0, 0], [0, 0, 0]] etc.
	const getEventListPosition = (that) => ({
		row: parseInt(that.getAttribute('he_row')),
		col: parseInt(that.getAttribute('he_col')),
	})

	function toggleElement(dom, hide) {
		if (hide) id(dom).classList.add('he_hidden')
		else id(dom).classList.remove('he_hidden')
	}

	function isEverythingHidden(list, row) {
		const filtered = list[row].filter((el) => el === 1)
		return filtered.length === list[row].length
	}

	function initializeHiddenElements(list) {
		list.forEach((row, row_i) => {
			const parent = IDsList[row_i][0]

			if (isEverythingHidden(list, row_i)) toggleElement(parent, true)

			// Hide children
			row.forEach((child, child_i) => {
				const childid = IDsList[row_i][1][child_i]
				if (!!child) toggleElement(childid, true)
			})
		})
	}

	// startup initialization
	if (!that && !buttons && validateHideElem(init)) {
		try {
			initializeHiddenElements(init)
		} catch (e) {
			errorMessage('Hide failed on init', e)
		}
	}

	// Settings buttons initialization
	else if (buttons) {
		chrome.storage.sync.get('hide', (data) => {
			try {
				data.hide = validateHideElem(data.hide) ? data.hide : [[0, 0], [0, 0, 0], [0], [0]]
				buttons.forEach((button) => {
					const pos = getEventListPosition(button)
					if (data.hide[pos.row][pos.col] === 1) button.classList.toggle('clicked')
				})
			} catch (e) {
				errorMessage('Hide buttons failed', e)
			}
		})
	}

	// Event
	else {
		chrome.storage.sync.get(['weather', 'hide'], (data) => {
			data.hide = validateHideElem(data.hide) ? data.hide : [[0, 0], [0, 0, 0], [0], [0]]

			const pos = getEventListPosition(that)
			const state = that.classList.contains('clicked')
			const child = IDsList[pos.row][1][pos.col]
			const parent = IDsList[pos.row][0]

			// Update hidden list
			data.hide[pos.row][pos.col] = state ? 1 : 0
			chrome.storage.sync.set({ hide: data.hide })

			// Re-activates weather
			if (!state && pos.row === 1 && pos.col > 0) weather(null, null, data)

			// Toggle children and parent if needed
			toggleElement(child, state)
			toggleElement(parent, isEverythingHidden(data.hide, pos.row))
		})
	}
}

function canDisplayInterface(cat, init) {
	//
	// Progressive anim to max of Bonjourr animation time
	function displayInterface() {
		const domshowsettings = id('showSettings')
		let loadtime = performance.now() - loadtimeStart

		if (loadtime > 400) loadtime = 400
		loadtime = loadtime < 33 ? 0 : 400

		domshowsettings.style.transition = `opacity ${loadtime}ms`
		dominterface.style.transition = `opacity ${loadtime}ms, transform .4s`
		dominterface.style.opacity = '1'

		clas(domshowsettings, true, 'enabled')

		setTimeout(() => {
			dominterface.classList.remove('init')
			domshowsettings.classList.remove('init')
			domshowsettings.style.transition = ``
		}, loadtime + 100)
	}

	// More conditions if user is using advanced features
	if (init) {
		if (init.font?.family && init.font?.url) funcsOk.fonts = false
		if (init.quotes?.on) funcsOk.quotes = false
	}

	// Check if all funcs are ready
	else {
		funcsOk[cat] = true
		const entries = Object.entries(funcsOk)
		const res = entries.filter((val) => val[1] === true)

		if (res.length === entries.length) displayInterface()
	}
}

function sunTime(init) {
	if (init && init.lastState) {
		sunrise = init.lastState.sunrise
		sunset = init.lastState.sunset
	}

	//
	else {
		if (sunset === 0)
			return {
				now: minutator(new Date()),
				rise: 420,
				set: 1320,
			}
		else
			return {
				now: minutator(new Date()),
				rise: minutator(new Date(sunrise * 1000)),
				set: minutator(new Date(sunset * 1000)),
			}
	}
}

function onlineMobilePageUpdate() {
	chrome.storage.sync.get(['dynamic', 'waitingForPreload', 'weather', 'background_type', 'hide'], (data) => {
		const { dynamic, background_type } = data
		const dynamicNeedsImage = background_type === 'dynamic' && freqControl('get', dynamic.every, dynamic.time)

		if (dynamicNeedsImage) {
			id('background_overlay').style.opacity = 0
			unsplash(data, false)
		}

		clock(null, data)
		sunTime(data.weather)
		weather(null, null, data)
	})
}

function filterImports(data) {
	const filter = {
		lang: (lang) => (lang === undefined ? 'en' : lang),
		background_blur: (blur) => (typeof blur === 'string' ? parseFloat(blur) : blur),

		dynamic: (dynamic) => {
			if (dynamic) {
				// New collection key missing
				// Removes dynamics cache
				if (!dynamic.collection) {
					return { ...dynamic, collection: '' }
				}
			}

			return dynamic
		},

		hide: (hide) => {
			if (validateHideElem(hide)) {
				// Changes new hidden classes
				const weatherIndex = hide.indexOf('weather_desc')
				const widgetIndex = hide.indexOf('w_icon')

				if (weatherIndex >= 0) hide[weatherIndex] = 'description'
				if (widgetIndex >= 0) hide[widgetIndex] = 'widget'
			} else {
				hide = [[0, 0], [0, 0, 0], [0], [0]]
			}

			return hide
		},

		weather: (weather) => {
			if (weather) {
				if (weather.location === false) result.weather.location = []

				// 1.9.3 ==> 1.10.0
				if (weather.lastState && weather.lastState.sunset === undefined) {
					const old = weather.lastState

					weather.lastState = {
						temp: old.main.temp,
						feels_like: old.main.feels_like,
						temp_max: old.main.temp_max,
						sunrise: old.sys.sunrise,
						sunset: old.sys.sunset,
						description: old.weather[0].description,
						icon_id: old.weather[0].id,
					}
				}

				if (weather.lastCall) weather.lastCall = 0
				if (weather.forecastLastCall) delete weather.forecastLastCall
				if (weather.forecast === undefined) weather.forecast = 'auto'
			}

			return weather
		},

		font: (font) => {
			if (font) {
				delete font.availableWeights
				delete font.supportedWeights
			}

			if (font.availWeights === undefined) font.availWeights = []

			return font
		},

		searchbar: (sb) => {
			let updatedSb = syncDefaults.searchbar

			if (typeof sb === 'boolean') {
				// Converts searchbar from <1.9.x bool to object
				updatedSb.on = sb
				updatedSb.newtab = data.searchbar_newtab || false
				updatedSb.engine = data.searchbar_engine ? data.searchbar_engine.replace('s_', '') : 'google'
			}

			// Add new searchbar settings >1.10.0
			if (updatedSb.opacity === undefined) updatedSb.opacity = 0.1
			if (updatedSb.request === undefined) updatedSb.request = ''

			return updatedSb
		},
	}

	function linksFilter(sync) {
		const aliasKeyList = Object.keys(sync).filter((key) => key.match('alias:'))

		sync.links?.forEach(({ title, url, icon }, i) => {
			const id = 'links' + randomString(6)
			const filteredIcon = icon.startsWith('alias:') ? sync[icon] : icon

			sync[id] = { _id: id, order: i, title, icon: filteredIcon, url }
		})

		aliasKeyList.forEach((key) => delete sync[key]) // removes <1.13.0 aliases
		delete sync.links // removes <1.13.0 links array

		return sync
	}

	let result = { ...syncDefaults }
	result = { ...data }

	delete result?.searchbar_engine
	delete result?.searchbar_newtab

	localStorage.removeItem('currentQuote')
	localStorage.removeItem('nextQuote')

	try {
		// Go through found categories in import data to filter them
		Object.entries(result).forEach(([key, val]) => (filter[key] ? (result[key] = filter[key](val)) : ''))
		result = linksFilter(result)
	} catch (e) {
		errorMessage('Messed up in filter imports', e)
	}

	return result
}

// function browserSpecifics() {
// 	if (getBrowser() === 'edge') {
// 		console.log(id('settings'))
// 		id('tabIcon').style.color = 'pink'
// 	}
// }

function startup(data) {
	traduction(null, data.lang)
	canDisplayInterface(null, data)

	sunTime(data.weather)
	weather(null, null, data)

	customFont(data.font)
	textShadow(data.textShadow)

	favicon(data.favicon)
	tabTitle(data.tabtitle)
	clock(null, data)
	darkmode(data.dark, null)
	searchbar(null, null, data.searchbar)
	quotes(null, null, data)
	showPopup(data.reviewPopup)

	customCss(data.css)
	hideElem(data.hide)
	initBackground(data)
	quickLinks(null, null, data)

	setTimeout(() => settingsInit(data), 200)
}

const dominterface = id('interface'),
	isExtension = detectPlatform() !== 'online',
	funcsOk = {
		clock: false,
		links: false,
	}

let lazyClockInterval = setTimeout(() => {}, 0),
	localIsLoading = false,
	loadtimeStart = performance.now(),
	sunset = 0,
	sunrise = 0

window.onload = function () {
	isExtension // On settings changes, update export code
		? chrome.storage.onChanged.addListener(() => paramsExport())
		: (window.onstorage = () => paramsExport())

	setInterval(() => {
		// Checks every 5 minutes if weather needs update
		navigator.onLine ? chrome.storage.sync.get(['weather', 'hide'], (data) => weather(null, null, data)) : ''
	}, 5 * 60 * 1000)

	// For Mobile that caches pages for days
	if (mobilecheck()) {
		document.addEventListener('visibilitychange', () => onlineMobilePageUpdate())
	}

	// Only on Online / Safari
	if (detectPlatform() === 'online') {
		if ('serviceWorker' in navigator) {
			navigator.serviceWorker.register('/service-worker.js')
		}

		// PWA install trigger (30s interaction default)
		let promptEvent
		window.addEventListener('beforeinstallprompt', function (e) {
			promptEvent = e
		})

		// Safari overflow fix
		// Todo: add safari condition
		const appHeight = () => document.documentElement.style.setProperty('--app-height', `${window.innerHeight}px`)

		window.addEventListener('resize', appHeight)

		if (testOS.ios && navigator.userAgent.includes('Firefox')) {
			// Fix for opening tabs Firefox iOS
			let globalID
			function triggerAnimationFrame() {
				appHeight()
				globalID = requestAnimationFrame(triggerAnimationFrame)
			}

			window.requestAnimationFrame(triggerAnimationFrame)
			setTimeout(function () {
				cancelAnimationFrame(globalID)
			}, 500)
		}
	}

	try {
		chrome.storage.sync.get(null, (data) => {
			const isImport = sessionStorage.isImport === 'true'
			const versionChange = data?.about?.version !== syncDefaults.about.version

			// First Startup, chrome.storage is null
			if (Object.keys(data).length === 0) {
				data = syncDefaults
				document.documentElement.setAttribute('lang', defaultLang())
				chrome.storage.local.set(localDefaults)
				chrome.storage.sync.set(isExtension ? data : { import: data })
			}

			// Import
			if (isImport) {
				// needs local to migrate backgrounds (1.13.2 => 1.14.0)
				chrome.storage.local.get(null, (local) => {
					local = localDataMigration(local)
					data = filterImports(data)
					sessionStorage.removeItem('isImport')

					// Change version in here
					// Only after "different version" startup is triggered
					data.about = { browser: detectPlatform(), version: syncDefaults.about.version }

					chrome.storage.sync.clear()
					chrome.storage.sync.set(isExtension ? data : { import: data })

					// (can be removed): updates local for 1.13.2 => 1.14.0
					if (isExtension) {
						chrome.storage.local.clear()
						chrome.storage.local.set({ ...local }, () => startup(data))
					} else {
						localStorage.bonjourrBackgrounds = JSON.stringify(local)
						startup(data)
					}
					// end (can be removed)
					// startup(data)
				})

				return
			}

			// Update
			if (versionChange) {
				// Is at least 1.14.0, no filtering to do, just update version
				chrome.storage.sync.set({ about: { browser: detectPlatform(), version: syncDefaults.about.version } })
			}

			startup(data)
		})
	} catch (e) {
		errorMessage('Could not load chrome storage on startup', e)
	}
}<|MERGE_RESOLUTION|>--- conflicted
+++ resolved
@@ -1450,12 +1450,8 @@
 			}
 
 			chrome.storage.local.get(['idsList', 'selectedId'], (local) => {
-<<<<<<< HEAD
 				const thumbnail = path.find((d) => d.className.includes('thumbnail'))
 				const _id = thumbnail.id
-=======
-				const _id = e.target.parentElement.parentElement.id
->>>>>>> 15c980b1
 				let { idsList, selectedId } = local
 				let poppedList = idsList.filter((a) => !a.includes(_id))
 
