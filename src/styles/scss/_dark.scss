@mixin darkCss {
	#interface {
		color: #eee;
	}

	#bookmarks {
		background-color: #1c1c1e;
		color: $purewhite;
	}

	#edit_linkContainer {
		#edit_link {
			background-color: #1c1c1e;
			color: $purewhite;

			input[type='text'],
			input[type='url'] {
				background-color: #39383d;
				color: $purewhite;
			}

			.empty_input {
				color: #eee;

				&:hover {
					background-color: #666;
				}

				&:active {
					color: #ccc;
					background-color: #555;
				}
			}
		}
	}
<<<<<<< HEAD
	#popup {
		color: white;
		@include frostedGlass($tint: 28, $fbTint: 28, $fbAlpha: 1, $fbColor: white);
	}
=======
>>>>>>> d0033e35

	#showSettings.shown button {
		background-color: #fff3;
		&:hover {
			background-color: #fff5;
		}
	}

	#settings {
		background-color: $pureblack;

		.tooltip {
			background-color: $greyish;
		}

		.tooltip,
		.titleContainer,
		.tooltiptext {
			color: #999;
		}

		.custom_zone {
			border-color: #3f3f41;
		}

		// Background custom

		#fileContainer {
			background-color: #3a3a3a;
			color: white;
		}

		#fileContainer.dragover,
		#fileContainer:hover {
			border: 1px dashed #ccc;
			background: #2a2a2b;
		}

		#fileContainer:active,
		#fileContainer:active {
			border: 1px dashed #aaa;
			background: #2f2f30;
		}

		#bg_tn_wrap,
		#hideelem > div {
			button {
				color: white;
				background-color: #3f3f41;

				&.clicked {
					color: #ccc;
					background-color: #1c1c1e;
				}
			}
		}

		#hideelem button,
		#bg_tn_wrap .thumbnail button {
			color: $purewhite;
		}
		#bg_tn_wrap::-webkit-scrollbar-track {
			background: #39383d;
		}
		#bg_tn_wrap::-webkit-scrollbar-thumb {
			background: #666;
		}

		.title {
			background-color: #1c1c1e;
			color: $purewhite;
			border-top: 0;
			border-bottom: 0;
		}

		#i_refresh,
		select {
			color: $purewhite;
			background-color: $greyish;
			border-color: transparent;
		}

		.paramTitle {
			color: #929294;
		}

		.param {
			background-color: #1c1c1e;
			color: $purewhite;
		}

		hr {
			border-bottom: 1px solid #3f3f41;
		}

		input[type='text'],
		input[type='url'] {
			background-color: #39383d;
			color: $purewhite;

			&:focus {
				background-color: #2c2c2f;
				color: white;

				::placeholder {
					color: #ddd;
					transition: color 0.2s;
				}
			}
		}

		#cssEditor {
			color: white;
			background-color: #1c1c1e;
		}

		::-moz-range-thumb {
			box-shadow: none;
		}

		::placeholder {
			color: #929294;
		}

		button {
			background-color: #1c1c1e;
		}

		.slider {
			background-color: #39383d;

			&:hover {
				background-color: #2c2c2f;
			}
		}

		input[type='range']::-webkit-slider-thumb {
			box-shadow: none;
		}

		input:checked + .slider {
			background-color: $green;

			&:hover {
				background: #40b354;
				transition: background 0.2s;
			}
		}

		.signature {
			color: #929294;
		}

		&::-webkit-scrollbar-thumb {
			box-shadow: inset 0 0 15px 15px #39383d;
		}

		// &.scroll::-webkit-scrollbar-thumb {
		// 	box-shadow: inset 0 0 15px 15px #39383d;
		// }
	}
}

// dark mode
body.dark {
	@include darkCss();
}

body.autodark {
	@media (prefers-color-scheme: dark) {
		@include darkCss();
	}
}<|MERGE_RESOLUTION|>--- conflicted
+++ resolved
@@ -33,13 +33,11 @@
 			}
 		}
 	}
-<<<<<<< HEAD
+
 	#popup {
 		color: white;
 		@include frostedGlass($tint: 28, $fbTint: 28, $fbAlpha: 1, $fbColor: white);
 	}
-=======
->>>>>>> d0033e35
 
 	#showSettings.shown button {
 		background-color: #fff3;
