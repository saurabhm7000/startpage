@font-face {
	font-family: 'sf_pro_textregular';
	src: url('../fonts/sf-pro-text-regular-webfont.woff2') format('woff2'),
	url('../fonts/sf-pro-text-regular-webfont.woff') format('woff');
	font-weight: normal;
	font-style: normal;
}

.showSettings {
	position:absolute;
	bottom: .7em;
	right: .7em;
	z-index: 3;
}

.showSettings button {
	font-size: 1em;
	margin: .5em;
	padding: .5em;
	border: none;
	border-radius: 8px;
	color: white;
	background-color: #888;
	cursor: pointer;
}

.showSettings button:hover {
	background: #555;
}


.showSettings button img {
	width: 40px;
}

 .showSettings button img, .w_icon {
	-webkit-filter: drop-shadow(0px 1px 15px rgba(0, 0, 0, 0.5));
	filter: drop-shadow(0px 1px 15px rgba(0, 0, 0, 0.5));
 }



.settings {
	position: fixed;
	right: -20em;
	bottom: 0;
	z-index: 2;
	width: 20em;
	height: 100vh;
	background-color: #efeff4;

	font-family: sf_pro_textregular!important;
	text-shadow: none;
	text-align: left;
	color: #222;

	-webkit-box-shadow: 0px 1px 40px 1.5px rgba(0, 0, 0, 0.5);
	-moz-box-shadow: 0px 1px 40px 1.5px rgba(0, 0, 0, 0.5);
	box-shadow: 0px 1px 40px 1.5px rgba(0, 0, 0, 0.5);
}

.settings.shown {
	right: 0;
}

hr {
	border: none;
	border-bottom: 1px solid #c8c7cc;
	margin-top: .5em;
	margin-bottom: .5em;
	margin-right: -1.3em;
	display: block;
}

h1, h5, span {
	margin: 0;
}

h1 {
	text-align: center;
	font-size: 1em;
}

.title {
	background-color : #ffffff;
	border-top: 1px solid #c8c7cc;
	border-bottom: 1px solid #c8c7cc;
	padding: .5em 0;
}

.subtitle {
	margin: 1em 1.3em;
	color: #6d6d72;
	text-transform: uppercase;
	font-family: sf_pro_displaythin;
	letter-spacing: 0.04em;
}

.span {
	display: block;
	font-size: 0.9em;
	padding-bottom: .5em;		
}

.param {
	background-color : #ffffff;
	border-top: 1px solid #c8c7cc;
	border-bottom: 1px solid #c8c7cc;
	padding: .5em 1.3em;
}

	/* Background section */

.imgpreview, .bg_preview {
	overflow: hidden;
	width: 60px;
	height: 80px;
	background-size: cover;
	background-position: center center;
	display: inline-block;
}

.imgpreview img {
	cursor: pointer;
	height: 80px;
}

<<<<<<< HEAD
.imgpreview img:hover {opacity: .8}
.imgpreview img:active {opacity: .6}

.selected {
	border: 1px solid blue;
}

.choosable_backgrounds {
	display: flex;
	justify-content: space-between;
	margin-bottom: 1em;
}

=======
#bg1 {
	background-image: url('../images/tyler-casey-landscape.jpg');
}

#bg2 {
	background-image: url('../images/ios12wallpaper.jpg');
}

#bg3 {
	background-image: url('../images/tahoe-beetschen-ferns.jpg');
}

#bg4 {
	background-image: url('../images/avi-richards-beach.jpg');
}
>>>>>>> c87371a8

.custom_bg, .blur {
	display: flex;
	align-items: center;
}

.custom_bg {
	margin-bottom: 1em;
}

.custom_bg input {
	width: 76.8%;
}

.blur input {
	width: 63%;
}

.blur span {
	width: 33%;
	padding-right: 3%;
}

	/* Inputs */

input:active, input:focus, a:hover, a:active, a:focus {
	border: 0!important;
}

input::-moz-focus-outer { 
	border: 0!important;
}

input[type="range"] { 
    margin: auto;
    -webkit-appearance: none;
    position: relative;

    height: 27px;
    cursor: pointer;
    border-radius: 0;
}

/* Chrome & Safari */
::-webkit-slider-runnable-track {
    background: #b4b4b4;
    border-radius: 50px;
    height: 2px;
}

::-webkit-slider-thumb {
    -webkit-appearance: none;
    background: #fff;
    height: 20px;
    width: 20px;
    border-radius: 50px;
    border: 0;
    box-shadow: 0px 1px 3px 1.5px #b8b8b8;

    margin: -9px; /* alignment fix */
}

input[type="range"]::-ms-thumb {
	margin: 0; /* Resets margin in Edge since it supports -webkit-slider-thumb as well */
}

/* Firefox */
::-moz-range-track {
    height: 2px;
    border-radius: 50px;
    background: #b4b4b4;
}

::-moz-range-progress {
	background-color: #0078fb;
	height: 2px;
	border-radius: 50px;
}

::-moz-range-thumb {
    background: #fff;
    height: 20px;
    width: 20px;
    border-radius: 50px;
    border: 0;

    -webkit-box-shadow: 0px 1px 3px 1.5px #b8b8b8;
	-moz-box-shadow: 0px 1px 3px 1.5px #b8b8b8;
	box-shadow: 0px 1px 3px 1.5px #b8b8b8;
}

/*Edge*/
::-ms-fill-lower { 
    background: dodgerblue;
}

::-ms-thumb { 
    background: #fff;
    border: 2px solid #999;
    height: 40px;
    width: 20px;
    box-sizing: border-box;
}

::-ms-ticks-after { 
    display: none; 
}

::-ms-ticks-before { 
    display: none; 
}

::-ms-track { 
    background: #ddd;
    color: transparent;
    height: 40px;
    border: none;
}

::-ms-tooltip { 
    display: none;
}

input[type="text"], input[type="url"] {
	border-radius: 8.5px;
	border: 0;
	background-color: #e3e3e5;
	height: 2.35em;
	padding-left: 6px;
	width: 39%;
}

::placeholder {
	color: #8c8d8e;
	opacity: 1;
}

button {
	border:0;
	background-color: #fff;
	color: #007aff;
	cursor: pointer;
}

/*Switch*/
.switch {
	position: relative;
	display: inline-block;
	width: 56px;
	height: 34px;
}

.switch input { 
	opacity: 0;
	width: 0;
	height: 0;
}

.slider {
	position: absolute;
	cursor: pointer;
	top: 0;
	left: 0;
	right: 0;
	bottom: 0;
	background-color: #ccc;
	-webkit-transition: .4s;
	transition: .4s;
	border-radius: 34px;
}

.slider:before {
	position: absolute;
	content: "";
	height: 28px;
	width: 28px;
	left: 3px;
	bottom: 3px;
	background-color: white;
	-webkit-transition: .4s;
	transition: .4s;
	border-radius: 50%;

	-webkit-box-shadow: 0px 1px 4px 1.5px rgba(0, 0, 0, 0.2);
	-moz-box-shadow:    0px 1px 4px 1.5px rgba(0, 0, 0, 0.2);
	box-shadow:         0px 1px 4px 1.5px rgba(0, 0, 0, 0.2);
}

input:checked + .slider {
	background-color: #4bd663;
}

input:focus + .slider {
	box-shadow: 0 0 1px #2196F3;
}

input:checked + .slider:before {
	-webkit-transform: translateX(22px);
	-ms-transform: translateX(22px);
	transform: translateX(22px);
}

	/*Weather section*/

.change_weather .param input {
	width: 67%;
}

.change_weather {
	margin-bottom: 1.6em;
}

.units {
	display: flex;
	align-items: center;
}

.units div {;
	margin-left: 47%;
}

.units span, .blur span {
	padding-bottom: 0px;
}
<|MERGE_RESOLUTION|>--- conflicted
+++ resolved
@@ -1,382 +1,363 @@
-@font-face {
-	font-family: 'sf_pro_textregular';
-	src: url('../fonts/sf-pro-text-regular-webfont.woff2') format('woff2'),
-	url('../fonts/sf-pro-text-regular-webfont.woff') format('woff');
-	font-weight: normal;
-	font-style: normal;
-}
-
-.showSettings {
-	position:absolute;
-	bottom: .7em;
-	right: .7em;
-	z-index: 3;
-}
-
-.showSettings button {
-	font-size: 1em;
-	margin: .5em;
-	padding: .5em;
-	border: none;
-	border-radius: 8px;
-	color: white;
-	background-color: #888;
-	cursor: pointer;
-}
-
-.showSettings button:hover {
-	background: #555;
-}
-
-
-.showSettings button img {
-	width: 40px;
-}
-
- .showSettings button img, .w_icon {
-	-webkit-filter: drop-shadow(0px 1px 15px rgba(0, 0, 0, 0.5));
-	filter: drop-shadow(0px 1px 15px rgba(0, 0, 0, 0.5));
- }
-
-
-
-.settings {
-	position: fixed;
-	right: -20em;
-	bottom: 0;
-	z-index: 2;
-	width: 20em;
-	height: 100vh;
-	background-color: #efeff4;
-
-	font-family: sf_pro_textregular!important;
-	text-shadow: none;
-	text-align: left;
-	color: #222;
-
-	-webkit-box-shadow: 0px 1px 40px 1.5px rgba(0, 0, 0, 0.5);
-	-moz-box-shadow: 0px 1px 40px 1.5px rgba(0, 0, 0, 0.5);
-	box-shadow: 0px 1px 40px 1.5px rgba(0, 0, 0, 0.5);
-}
-
-.settings.shown {
-	right: 0;
-}
-
-hr {
-	border: none;
-	border-bottom: 1px solid #c8c7cc;
-	margin-top: .5em;
-	margin-bottom: .5em;
-	margin-right: -1.3em;
-	display: block;
-}
-
-h1, h5, span {
-	margin: 0;
-}
-
-h1 {
-	text-align: center;
-	font-size: 1em;
-}
-
-.title {
-	background-color : #ffffff;
-	border-top: 1px solid #c8c7cc;
-	border-bottom: 1px solid #c8c7cc;
-	padding: .5em 0;
-}
-
-.subtitle {
-	margin: 1em 1.3em;
-	color: #6d6d72;
-	text-transform: uppercase;
-	font-family: sf_pro_displaythin;
-	letter-spacing: 0.04em;
-}
-
-.span {
-	display: block;
-	font-size: 0.9em;
-	padding-bottom: .5em;		
-}
-
-.param {
-	background-color : #ffffff;
-	border-top: 1px solid #c8c7cc;
-	border-bottom: 1px solid #c8c7cc;
-	padding: .5em 1.3em;
-}
-
-	/* Background section */
-
-.imgpreview, .bg_preview {
-	overflow: hidden;
-	width: 60px;
-	height: 80px;
-	background-size: cover;
-	background-position: center center;
-	display: inline-block;
-}
-
-.imgpreview img {
-	cursor: pointer;
-	height: 80px;
-}
-
-<<<<<<< HEAD
-.imgpreview img:hover {opacity: .8}
-.imgpreview img:active {opacity: .6}
-
-.selected {
-	border: 1px solid blue;
-}
-
-.choosable_backgrounds {
-	display: flex;
-	justify-content: space-between;
-	margin-bottom: 1em;
-}
-
-=======
-#bg1 {
-	background-image: url('../images/tyler-casey-landscape.jpg');
-}
-
-#bg2 {
-	background-image: url('../images/ios12wallpaper.jpg');
-}
-
-#bg3 {
-	background-image: url('../images/tahoe-beetschen-ferns.jpg');
-}
-
-#bg4 {
-	background-image: url('../images/avi-richards-beach.jpg');
-}
->>>>>>> c87371a8
-
-.custom_bg, .blur {
-	display: flex;
-	align-items: center;
-}
-
-.custom_bg {
-	margin-bottom: 1em;
-}
-
-.custom_bg input {
-	width: 76.8%;
-}
-
-.blur input {
-	width: 63%;
-}
-
-.blur span {
-	width: 33%;
-	padding-right: 3%;
-}
-
-	/* Inputs */
-
-input:active, input:focus, a:hover, a:active, a:focus {
-	border: 0!important;
-}
-
-input::-moz-focus-outer { 
-	border: 0!important;
-}
-
-input[type="range"] { 
-    margin: auto;
-    -webkit-appearance: none;
-    position: relative;
-
-    height: 27px;
-    cursor: pointer;
-    border-radius: 0;
-}
-
-/* Chrome & Safari */
-::-webkit-slider-runnable-track {
-    background: #b4b4b4;
-    border-radius: 50px;
-    height: 2px;
-}
-
-::-webkit-slider-thumb {
-    -webkit-appearance: none;
-    background: #fff;
-    height: 20px;
-    width: 20px;
-    border-radius: 50px;
-    border: 0;
-    box-shadow: 0px 1px 3px 1.5px #b8b8b8;
-
-    margin: -9px; /* alignment fix */
-}
-
-input[type="range"]::-ms-thumb {
-	margin: 0; /* Resets margin in Edge since it supports -webkit-slider-thumb as well */
-}
-
-/* Firefox */
-::-moz-range-track {
-    height: 2px;
-    border-radius: 50px;
-    background: #b4b4b4;
-}
-
-::-moz-range-progress {
-	background-color: #0078fb;
-	height: 2px;
-	border-radius: 50px;
-}
-
-::-moz-range-thumb {
-    background: #fff;
-    height: 20px;
-    width: 20px;
-    border-radius: 50px;
-    border: 0;
-
-    -webkit-box-shadow: 0px 1px 3px 1.5px #b8b8b8;
-	-moz-box-shadow: 0px 1px 3px 1.5px #b8b8b8;
-	box-shadow: 0px 1px 3px 1.5px #b8b8b8;
-}
-
-/*Edge*/
-::-ms-fill-lower { 
-    background: dodgerblue;
-}
-
-::-ms-thumb { 
-    background: #fff;
-    border: 2px solid #999;
-    height: 40px;
-    width: 20px;
-    box-sizing: border-box;
-}
-
-::-ms-ticks-after { 
-    display: none; 
-}
-
-::-ms-ticks-before { 
-    display: none; 
-}
-
-::-ms-track { 
-    background: #ddd;
-    color: transparent;
-    height: 40px;
-    border: none;
-}
-
-::-ms-tooltip { 
-    display: none;
-}
-
-input[type="text"], input[type="url"] {
-	border-radius: 8.5px;
-	border: 0;
-	background-color: #e3e3e5;
-	height: 2.35em;
-	padding-left: 6px;
-	width: 39%;
-}
-
-::placeholder {
-	color: #8c8d8e;
-	opacity: 1;
-}
-
-button {
-	border:0;
-	background-color: #fff;
-	color: #007aff;
-	cursor: pointer;
-}
-
-/*Switch*/
-.switch {
-	position: relative;
-	display: inline-block;
-	width: 56px;
-	height: 34px;
-}
-
-.switch input { 
-	opacity: 0;
-	width: 0;
-	height: 0;
-}
-
-.slider {
-	position: absolute;
-	cursor: pointer;
-	top: 0;
-	left: 0;
-	right: 0;
-	bottom: 0;
-	background-color: #ccc;
-	-webkit-transition: .4s;
-	transition: .4s;
-	border-radius: 34px;
-}
-
-.slider:before {
-	position: absolute;
-	content: "";
-	height: 28px;
-	width: 28px;
-	left: 3px;
-	bottom: 3px;
-	background-color: white;
-	-webkit-transition: .4s;
-	transition: .4s;
-	border-radius: 50%;
-
-	-webkit-box-shadow: 0px 1px 4px 1.5px rgba(0, 0, 0, 0.2);
-	-moz-box-shadow:    0px 1px 4px 1.5px rgba(0, 0, 0, 0.2);
-	box-shadow:         0px 1px 4px 1.5px rgba(0, 0, 0, 0.2);
-}
-
-input:checked + .slider {
-	background-color: #4bd663;
-}
-
-input:focus + .slider {
-	box-shadow: 0 0 1px #2196F3;
-}
-
-input:checked + .slider:before {
-	-webkit-transform: translateX(22px);
-	-ms-transform: translateX(22px);
-	transform: translateX(22px);
-}
-
-	/*Weather section*/
-
-.change_weather .param input {
-	width: 67%;
-}
-
-.change_weather {
-	margin-bottom: 1.6em;
-}
-
-.units {
-	display: flex;
-	align-items: center;
-}
-
-.units div {;
-	margin-left: 47%;
-}
-
-.units span, .blur span {
-	padding-bottom: 0px;
-}
+@font-face {
+	font-family: 'sf_pro_textregular';
+	src: url('../fonts/sf-pro-text-regular-webfont.woff2') format('woff2'),
+	url('../fonts/sf-pro-text-regular-webfont.woff') format('woff');
+	font-weight: normal;
+	font-style: normal;
+}
+
+.showSettings {
+	position:absolute;
+	bottom: .7em;
+	right: .7em;
+	z-index: 3;
+}
+
+.showSettings button {
+	font-size: 1em;
+	margin: .5em;
+	padding: .5em;
+	border: none;
+	border-radius: 8px;
+	color: white;
+	background-color: #888;
+	cursor: pointer;
+}
+
+.showSettings button:hover {
+	background: #555;
+}
+
+
+.showSettings button img {
+	width: 40px;
+}
+
+ .showSettings button img, .w_icon {
+	-webkit-filter: drop-shadow(0px 1px 15px rgba(0, 0, 0, 0.5));
+	filter: drop-shadow(0px 1px 15px rgba(0, 0, 0, 0.5));
+ }
+
+
+
+.settings {
+	position: fixed;
+	right: -20em;
+	bottom: 0;
+	z-index: 2;
+	width: 20em;
+	height: 100vh;
+	background-color: #efeff4;
+
+	font-family: sf_pro_textregular!important;
+	text-shadow: none;
+	text-align: left;
+	color: #222;
+
+	-webkit-box-shadow: 0px 1px 40px 1.5px rgba(0, 0, 0, 0.5);
+	-moz-box-shadow: 0px 1px 40px 1.5px rgba(0, 0, 0, 0.5);
+	box-shadow: 0px 1px 40px 1.5px rgba(0, 0, 0, 0.5);
+}
+
+.settings.shown {
+	right: 0;
+}
+
+hr {
+	border: none;
+	border-bottom: 1px solid #c8c7cc;
+	margin-top: .5em;
+	margin-bottom: .5em;
+	margin-right: -1.3em;
+	display: block;
+}
+
+h1, h5, span {
+	margin: 0;
+}
+
+h1 {
+	text-align: center;
+	font-size: 1em;
+}
+
+.title {
+	background-color : #ffffff;
+	border-top: 1px solid #c8c7cc;
+	border-bottom: 1px solid #c8c7cc;
+	padding: .5em 0;
+}
+
+.subtitle {
+	margin: 1em 1.3em;
+	color: #6d6d72;
+	text-transform: uppercase;
+	font-family: sf_pro_displaythin;
+	letter-spacing: 0.04em;
+}
+
+.span {
+	display: block;
+	font-size: 0.9em;
+	padding-bottom: .5em;		
+}
+
+.param {
+	background-color : #ffffff;
+	border-top: 1px solid #c8c7cc;
+	border-bottom: 1px solid #c8c7cc;
+	padding: .5em 1.3em;
+}
+
+	/* Background section */
+
+.imgpreview, .bg_preview {
+	overflow: hidden;
+	width: 60px;
+	height: 80px;
+	background-size: cover;
+	background-position: center center;
+	display: inline-block;
+}
+
+.imgpreview img {
+	cursor: pointer;
+	height: 80px;
+}
+
+.imgpreview img:hover {opacity: .8}
+.imgpreview img:active {opacity: .6}
+
+.selected {
+	border: 1px solid blue;
+}
+
+.choosable_backgrounds {
+	display: flex;
+	justify-content: space-between;
+	margin-bottom: 1em;
+}
+
+.custom_bg, .blur {
+	display: flex;
+	align-items: center;
+}
+
+.custom_bg {
+	margin-bottom: 1em;
+}
+
+.custom_bg input {
+	width: 76.8%;
+}
+
+.blur input {
+	width: 63%;
+}
+
+.blur span {
+	width: 33%;
+	padding-right: 3%;
+}
+
+	/* Inputs */
+
+input:active, input:focus, a:hover, a:active, a:focus {
+	border: 0!important;
+}
+
+input::-moz-focus-outer { 
+	border: 0!important;
+}
+
+input[type="range"] { 
+    margin: auto;
+    -webkit-appearance: none;
+    position: relative;
+
+    height: 27px;
+    cursor: pointer;
+    border-radius: 0;
+}
+
+/* Chrome & Safari */
+::-webkit-slider-runnable-track {
+    background: #b4b4b4;
+    border-radius: 50px;
+    height: 2px;
+}
+
+::-webkit-slider-thumb {
+    -webkit-appearance: none;
+    background: #fff;
+    height: 20px;
+    width: 20px;
+    border-radius: 50px;
+    border: 0;
+    box-shadow: 0px 1px 3px 1.5px #b8b8b8;
+
+    margin: -9px; /* alignment fix */
+}
+
+input[type="range"]::-ms-thumb {
+	margin: 0; /* Resets margin in Edge since it supports -webkit-slider-thumb as well */
+}
+
+/* Firefox */
+::-moz-range-track {
+    height: 2px;
+    border-radius: 50px;
+    background: #b4b4b4;
+}
+
+::-moz-range-progress {
+	background-color: #0078fb;
+	height: 2px;
+	border-radius: 50px;
+}
+
+::-moz-range-thumb {
+    background: #fff;
+    height: 20px;
+    width: 20px;
+    border-radius: 50px;
+    border: 0;
+
+    -webkit-box-shadow: 0px 1px 3px 1.5px #b8b8b8;
+	-moz-box-shadow: 0px 1px 3px 1.5px #b8b8b8;
+	box-shadow: 0px 1px 3px 1.5px #b8b8b8;
+}
+
+/*Edge*/
+::-ms-fill-lower { 
+    background: dodgerblue;
+}
+
+::-ms-thumb { 
+    background: #fff;
+    border: 2px solid #999;
+    height: 40px;
+    width: 20px;
+    box-sizing: border-box;
+}
+
+::-ms-ticks-after { 
+    display: none; 
+}
+
+::-ms-ticks-before { 
+    display: none; 
+}
+
+::-ms-track { 
+    background: #ddd;
+    color: transparent;
+    height: 40px;
+    border: none;
+}
+
+::-ms-tooltip { 
+    display: none;
+}
+
+input[type="text"], input[type="url"] {
+	border-radius: 8.5px;
+	border: 0;
+	background-color: #e3e3e5;
+	height: 2.35em;
+	padding-left: 6px;
+	width: 39%;
+}
+
+::placeholder {
+	color: #8c8d8e;
+	opacity: 1;
+}
+
+button {
+	border:0;
+	background-color: #fff;
+	color: #007aff;
+	cursor: pointer;
+}
+
+/*Switch*/
+.switch {
+	position: relative;
+	display: inline-block;
+	width: 56px;
+	height: 34px;
+}
+
+.switch input { 
+	opacity: 0;
+	width: 0;
+	height: 0;
+}
+
+.slider {
+	position: absolute;
+	cursor: pointer;
+	top: 0;
+	left: 0;
+	right: 0;
+	bottom: 0;
+	background-color: #ccc;
+	-webkit-transition: .4s;
+	transition: .4s;
+	border-radius: 34px;
+}
+
+.slider:before {
+	position: absolute;
+	content: "";
+	height: 28px;
+	width: 28px;
+	left: 3px;
+	bottom: 3px;
+	background-color: white;
+	-webkit-transition: .4s;
+	transition: .4s;
+	border-radius: 50%;
+
+	-webkit-box-shadow: 0px 1px 4px 1.5px rgba(0, 0, 0, 0.2);
+	-moz-box-shadow:    0px 1px 4px 1.5px rgba(0, 0, 0, 0.2);
+	box-shadow:         0px 1px 4px 1.5px rgba(0, 0, 0, 0.2);
+}
+
+input:checked + .slider {
+	background-color: #4bd663;
+}
+
+input:focus + .slider {
+	box-shadow: 0 0 1px #2196F3;
+}
+
+input:checked + .slider:before {
+	-webkit-transform: translateX(22px);
+	-ms-transform: translateX(22px);
+	transform: translateX(22px);
+}
+
+	/*Weather section*/
+
+.change_weather .param input {
+	width: 67%;
+}
+
+.change_weather {
+	margin-bottom: 1.6em;
+}
+
+.units {
+	display: flex;
+	align-items: center;
+}
+
+.units div {;
+	margin-left: 47%;
+}
+
+.units span, .blur span {
+	padding-bottom: 0px;
+}