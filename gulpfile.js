const { series, parallel, src, dest, watch } = require('gulp'),
<<<<<<< HEAD
	concat = require('gulp-concat'),
	terser = require('gulp-terser'),
	htmlmin = require('gulp-htmlmin'),
=======
>>>>>>> 51b07eef
	csso = require('gulp-csso'),
	rename = require('gulp-rename'),
	replace = require('gulp-replace'),
	sass = require('gulp-sass')(require('sass'))

function html(platform, prod) {
	//
	// Index & settings minified
	// Multiple scripts tags => only main.js
	//

	return () => {
		const stream = src('src/*.html')

		if (platform === 'online') {
			stream.pipe(replace(`<!-- manifest -->`, `<link rel="manifest" href="manifest.webmanifest">`))
		}

<<<<<<< HEAD
		if (prod) {
			stream.pipe(htmlmin({ collapseWhitespace: true, removeComments: true }))
		}

		return stream
			.pipe(
				replace(findScriptTags, (match) => (match.includes('script.js') ? match.replace('script.js', 'main.js') : ''))
			)
			.pipe(dest(`release/${platform}`))
=======
		return stream.pipe(dest(`release/${platform}`))
>>>>>>> 51b07eef
	}
}

function scripts(platform, prod) {
	//
	// All scripts except background
	// Online: replaces chrome.storage with homemade storage
	// Chrome & Firefox build: just minify
	//

	return () => {
		const stream = src('release/main.js')

		if (platform === 'online') {
			stream
				.pipe(replace('chrome.storage.', 'lsOnlineStorage.'))
				.pipe(replace('sync.clear(', 'clear('))
				.pipe(replace('sync.get(', 'get(false, '))
				.pipe(replace('local.get(', 'get(true, '))
				.pipe(replace('sync.set(', 'set('))
				.pipe(replace('local.set(', 'setLocal('))
				.pipe(replace('sync.remove(', 'remove(false, '))
				.pipe(replace('local.remove(', 'remove(true, '))
		}

		if (prod) {
			stream.pipe(terser())
		}

		stream.pipe(dest(`release/${platform}/src/scripts`))
		return stream
	}
}

function ressources(platform) {
	return () => {
		const assetPath = ['src/assets/**', '!src/assets/bonjourr.png']

		if (platform !== 'online') {
			assetPath.push('!src/assets/screenshots/**')
		}

		return src(assetPath).pipe(dest(`release/${platform}/src/assets`))
	}
}

function worker(platform) {
	return () => {
		const file = {
			origin: `src/scripts/${platform === 'online' ? 'sw.js' : 'background.js'}`,
			destination: platform === 'online' ? `release/${platform}` : `release/${platform}/src/scripts/`,
		}
		return src(file.origin).pipe(dest(file.destination))
	}
}

function manifest(platform) {
	return () => {
		return platform === 'online'
			? src(`src/manifests/manifest.webmanifest`).pipe(dest(`release/${platform}`))
			: src(`src/manifests/${platform}.json`)
					.pipe(rename('manifest.json'))
					.pipe(dest(`release/${platform}`))
	}
}

function styles(platform) {
	return () =>
		src('src/styles/style.scss')
			.pipe(sass.sync().on('error', sass.logError))
			.pipe(csso())
			.pipe(dest(`release/${platform}/src/styles/`))
}

function addBackground(platform) {
	return () => src('src/scripts/background.js').pipe(dest(`release/${platform}/src/scripts`))
}

function locales(platform) {
	return () => src('_locales/**').pipe(dest(`release/${platform}/_locales/`))
}

//
// Tasks
//

// Watches style map to make sure everything is compiled
const filesToWatch = ['./src/*.html', './src/scripts/*.*', './src/styles/**', './src/manifests/*.json']

// prettier-ignore
const taskOnline = (prod) => [
	html('online', prod),
	styles('online'),
	worker('online'),
	manifest('online'),
	scripts('online', prod),
	ressources('online', false),
]

const taskExtension = (from, prod) => [
	scripts(from, prod),
	html(from, prod),
	worker(from),
	styles(from),
	locales(from),
	manifest(from),
	ressources(from),
	addBackground(from),
]

//
// All Exports
//

exports.online = async function () {
	watch(filesToWatch, series(parallel(...taskOnline())))
}

exports.chrome = async function () {
	watch(filesToWatch, series(parallel(...taskExtension('chrome'))))
}

exports.firefox = async function () {
	watch(filesToWatch, series(parallel(...taskExtension('firefox'))))
}

exports.build = parallel(...taskOnline(true), ...taskExtension('firefox', true), ...taskExtension('chrome', true))<|MERGE_RESOLUTION|>--- conflicted
+++ resolved
@@ -1,16 +1,10 @@
 const { series, parallel, src, dest, watch } = require('gulp'),
-<<<<<<< HEAD
-	concat = require('gulp-concat'),
-	terser = require('gulp-terser'),
-	htmlmin = require('gulp-htmlmin'),
-=======
->>>>>>> 51b07eef
 	csso = require('gulp-csso'),
 	rename = require('gulp-rename'),
 	replace = require('gulp-replace'),
 	sass = require('gulp-sass')(require('sass'))
 
-function html(platform, prod) {
+function html(platform) {
 	//
 	// Index & settings minified
 	// Multiple scripts tags => only main.js
@@ -23,23 +17,11 @@
 			stream.pipe(replace(`<!-- manifest -->`, `<link rel="manifest" href="manifest.webmanifest">`))
 		}
 
-<<<<<<< HEAD
-		if (prod) {
-			stream.pipe(htmlmin({ collapseWhitespace: true, removeComments: true }))
-		}
-
-		return stream
-			.pipe(
-				replace(findScriptTags, (match) => (match.includes('script.js') ? match.replace('script.js', 'main.js') : ''))
-			)
-			.pipe(dest(`release/${platform}`))
-=======
 		return stream.pipe(dest(`release/${platform}`))
->>>>>>> 51b07eef
 	}
 }
 
-function scripts(platform, prod) {
+function scripts(platform) {
 	//
 	// All scripts except background
 	// Online: replaces chrome.storage with homemade storage
@@ -59,10 +41,6 @@
 				.pipe(replace('local.set(', 'setLocal('))
 				.pipe(replace('sync.remove(', 'remove(false, '))
 				.pipe(replace('local.remove(', 'remove(true, '))
-		}
-
-		if (prod) {
-			stream.pipe(terser())
 		}
 
 		stream.pipe(dest(`release/${platform}/src/scripts`))
@@ -126,23 +104,23 @@
 const filesToWatch = ['./src/*.html', './src/scripts/*.*', './src/styles/**', './src/manifests/*.json']
 
 // prettier-ignore
-const taskOnline = (prod) => [
-	html('online', prod),
+const taskOnline = () => [
+	html('online'),
 	styles('online'),
 	worker('online'),
 	manifest('online'),
-	scripts('online', prod),
+	scripts('online'),
 	ressources('online', false),
 ]
 
-const taskExtension = (from, prod) => [
-	scripts(from, prod),
-	html(from, prod),
+const taskExtension = (from) => [
+	html(from),
 	worker(from),
 	styles(from),
 	locales(from),
 	manifest(from),
 	ressources(from),
+	scripts(from),
 	addBackground(from),
 ]
 
@@ -162,4 +140,4 @@
 	watch(filesToWatch, series(parallel(...taskExtension('firefox'))))
 }
 
-exports.build = parallel(...taskOnline(true), ...taskExtension('firefox', true), ...taskExtension('chrome', true))+exports.build = parallel(...taskOnline(), ...taskExtension('firefox'), ...taskExtension('chrome'))