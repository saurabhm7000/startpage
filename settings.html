--- conflicted
+++ resolved
@@ -28,11 +28,8 @@
 				<option value="zh_CN">简体中文</option>
 				<option value="de">Deutsch</option>
 				<option value="it">Italiano</option>
-<<<<<<< HEAD
 				<option value="es_ES">Español (España)</option>
-=======
 				<option value="no">Norsk</option>
->>>>>>> ace978b4
 			</select>
 		</div>
 
